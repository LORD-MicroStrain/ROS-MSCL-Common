/////////////////////////////////////////////////////////////////////////////////////////////////////
//
// Parker-Lord Driver Definition File
//
// Copyright (c) 2017, Brian Bingham
// Copyright (c) 2020, Parker Hannifin Corp
//
// This code is licensed under MIT license (see LICENSE file for details)
//
/////////////////////////////////////////////////////////////////////////////////////////////////////

#ifndef MICROSTRAIN_INERTIAL_DRIVER_COMMON_UTILS_ROS_COMPAT_H
#define MICROSTRAIN_INERTIAL_DRIVER_COMMON_UTILS_ROS_COMPAT_H

/**
 * Common Includes
 */
#include <string>
#include <memory>
#include <vector>

/**
 * Common Defines
 */
#ifndef M_PI
#define M_PI (3.14159265358979323846)
#endif

// Version of the driver
#ifndef MICROSTRAIN_DRIVER_VERSION
#define MICROSTRAIN_DRIVER_VERSION "unknown"
#endif

namespace microstrain
{

constexpr auto GPS_LEAP_SECONDS = 18;

constexpr auto GNSS1_ID = 0;
constexpr auto GNSS2_ID = 1;
constexpr auto NUM_GNSS = 2;
};  // namespace microstrain

/**
 * ROS1 Includes
 */
#if MICROSTRAIN_ROS_VERSION == 1
#include "ros/ros.h"

#include "tf2_ros/buffer.h"
#include "tf2_ros/buffer_interface.h"
#include "tf2_ros/transform_listener.h"
#include "tf2_ros/static_transform_broadcaster.h"
#include "tf2_ros/transform_broadcaster.h"

#include "sensor_msgs/NavSatFix.h"
#include "sensor_msgs/Imu.h"
#include "sensor_msgs/TimeReference.h"
#include "sensor_msgs/FluidPressure.h"
#include "geometry_msgs/Quaternion.h"
#include "geometry_msgs/PoseWithCovarianceStamped.h"
#include "geometry_msgs/TwistStamped.h"
#include "geometry_msgs/TwistWithCovarianceStamped.h"
#include "geometry_msgs/Vector3.h"
#include "geometry_msgs/TransformStamped.h"
#include "sensor_msgs/MagneticField.h"
#include "nav_msgs/Odometry.h"
#include "std_msgs/Int8.h"
#include "std_msgs/Int16MultiArray.h"
#include "std_msgs/MultiArrayLayout.h"
#include "std_msgs/Bool.h"
#include "std_msgs/String.h"
#include "tf2_geometry_msgs/tf2_geometry_msgs.h"
#include "rtcm_msgs/Message.h"
#include "nmea_msgs/Sentence.h"

#include "microstrain_inertial_msgs/HumanReadableStatus.h"

#include "microstrain_inertial_msgs/MipHeader.h"
#include "microstrain_inertial_msgs/MipSensorOverrangeStatus.h"
#include "microstrain_inertial_msgs/MipSensorTemperatureStatistics.h"
#include "microstrain_inertial_msgs/MipGnssFixInfo.h"
#include "microstrain_inertial_msgs/MipGnssSbasInfo.h"
#include "microstrain_inertial_msgs/MipGnssRfErrorDetection.h"
#include "microstrain_inertial_msgs/MipGnssCorrectionsRtkCorrectionsStatus.h"
#include "microstrain_inertial_msgs/MipFilterStatus.h"
#include "microstrain_inertial_msgs/MipFilterGnssPositionAidingStatus.h"
#include "microstrain_inertial_msgs/MipFilterMultiAntennaOffsetCorrection.h"
#include "microstrain_inertial_msgs/MipFilterAidingMeasurementSummary.h"
#include "microstrain_inertial_msgs/MipFilterGnssDualAntennaStatus.h"
#include "microstrain_inertial_msgs/MipSystemBuiltInTest.h"

#include "std_srvs/Empty.h"
#include "std_srvs/Trigger.h"

#include "microstrain_inertial_msgs/RawFileConfigRead.h"
#include "microstrain_inertial_msgs/RawFileConfigWrite.h"

#include "microstrain_inertial_msgs/MipBaseGetDeviceInformation.h"
#include "microstrain_inertial_msgs/Mip3dmCaptureGyroBias.h"
#include "microstrain_inertial_msgs/Mip3dmGpioStateRead.h"
#include "microstrain_inertial_msgs/Mip3dmGpioStateWrite.h"

/**
 * ROS2 Includes
 */
#elif MICROSTRAIN_ROS_VERSION == 2
#include "rclcpp/rclcpp.hpp"

#ifdef MICROSTRAIN_LIFECYCLE
#include "rclcpp_lifecycle/lifecycle_node.hpp"
#include "rclcpp_lifecycle/lifecycle_publisher.hpp"
#endif

#include "tf2_ros/buffer.h"
#include "tf2_ros/buffer_interface.h"
#include "tf2_ros/transform_listener.h"
#include "tf2_ros/static_transform_broadcaster.h"
#include "tf2_ros/transform_broadcaster.h"

#include "lifecycle_msgs/msg/transition.hpp"
#include "sensor_msgs/msg/nav_sat_fix.hpp"
#include "sensor_msgs/msg/imu.hpp"
#include "sensor_msgs/msg/time_reference.hpp"
#include "sensor_msgs/msg/fluid_pressure.hpp"
#include "geometry_msgs/msg/quaternion.hpp"
#include "geometry_msgs/msg/pose_with_covariance_stamped.hpp"
#include "geometry_msgs/msg/twist_stamped.hpp"
#include "geometry_msgs/msg/twist_with_covariance_stamped.hpp"
#include "geometry_msgs/msg/vector3.hpp"
#include "geometry_msgs/msg/transform_stamped.h"
#include "sensor_msgs/msg/magnetic_field.hpp"
#include "nav_msgs/msg/odometry.hpp"
#include "std_msgs/msg/int8.hpp"
#include "std_msgs/msg/int16_multi_array.hpp"
#include "std_msgs/msg/multi_array_layout.hpp"
#include "std_srvs/srv/empty.hpp"
#include "std_srvs/srv/trigger.hpp"
#include "std_msgs/msg/bool.hpp"
#include "std_msgs/msg/string.hpp"
#include "rtcm_msgs/msg/message.hpp"
#include "nmea_msgs/msg/sentence.hpp"

#include "microstrain_inertial_msgs/msg/human_readable_status.hpp"

#include "microstrain_inertial_msgs/msg/mip_header.hpp"
#include "microstrain_inertial_msgs/msg/mip_sensor_overrange_status.hpp"
#include "microstrain_inertial_msgs/msg/mip_sensor_temperature_statistics.hpp"
#include "microstrain_inertial_msgs/msg/mip_gnss_fix_info.hpp"
#include "microstrain_inertial_msgs/msg/mip_gnss_sbas_info.hpp"
#include "microstrain_inertial_msgs/msg/mip_gnss_rf_error_detection.hpp"
#include "microstrain_inertial_msgs/msg/mip_gnss_corrections_rtk_corrections_status.hpp"
#include "microstrain_inertial_msgs/msg/mip_filter_status.hpp"
#include "microstrain_inertial_msgs/msg/mip_filter_gnss_position_aiding_status.hpp"
#include "microstrain_inertial_msgs/msg/mip_filter_multi_antenna_offset_correction.hpp"
#include "microstrain_inertial_msgs/msg/mip_filter_aiding_measurement_summary.hpp"
#include "microstrain_inertial_msgs/msg/mip_filter_gnss_dual_antenna_status.hpp"
#include "microstrain_inertial_msgs/msg/mip_system_built_in_test.hpp"

// .h header was deprecated in rolling and will likely be removed in future releases.
#if MICROSTRAIN_ROLLING == 1 || MICROSTRAIN_HUMBLE == 1
#include "tf2_geometry_msgs/tf2_geometry_msgs.hpp"
#else
#include "tf2_geometry_msgs/tf2_geometry_msgs.h"
#endif

#include "microstrain_inertial_msgs/srv/raw_file_config_read.hpp"
#include "microstrain_inertial_msgs/srv/raw_file_config_write.hpp"

#include "microstrain_inertial_msgs/srv/mip_base_get_device_information.hpp"
#include "microstrain_inertial_msgs/srv/mip3dm_capture_gyro_bias.hpp"
#include "microstrain_inertial_msgs/srv/mip3dm_gpio_state_read.hpp"
#include "microstrain_inertial_msgs/srv/mip3dm_gpio_state_write.hpp"
#else
#error "Unsupported ROS version. -DMICROSTRAIN_ROS_VERSION must be set to 1 or 2"
#endif


#if MICROSTRAIN_ROS_VERSION == 1
namespace tf2_ros
{
inline ::ros::Time fromMsg(const ::ros::Time& time)
{
  return time;
}
inline ::ros::Time toMsg(const ::ros::Time& time)
{
  return time;
}
}  // namespace tf2_ros
#endif

namespace microstrain
{
/**
 * ROS1 Defines
 */
#if MICROSTRAIN_ROS_VERSION == 1

/**
 * \brief Wrapper for a ROS1 publisher to make it look similar to a ROS2 publisher
 */
template<typename MessageType>
class RosPubType : public ::ros::Publisher
{
 public:
  using MessageSharedPtr = std::shared_ptr<MessageType>;
  using SharedPtr = std::shared_ptr<RosPubType<MessageType>>;

  explicit RosPubType(const ::ros::Publisher& rhs) : ::ros::Publisher(rhs) {}

  void on_activate() { (void)0; }
  void on_deactivate() { (void)0; }
};

template<typename MessageType>
class RosSubType : public ::ros::Subscriber
{
 public:
  using MessageSharedPtr = std::shared_ptr<MessageType>;
  using SharedPtr = std::shared_ptr<RosSubType<MessageType>>;

  explicit RosSubType(const ::ros::Subscriber& rhs) : ::ros::Subscriber(rhs) {}
};

/**
 * \brief Wrapper for a ROS1 service to make it look similar to a ROS2 service
 */
template<typename ServiceType>
class RosServiceType : public ::ros::ServiceServer
{
 public:
  using SharedPtr = std::shared_ptr<RosServiceType<ServiceType>>;

  explicit RosServiceType(const ::ros::ServiceServer& rhs) : ::ros::ServiceServer(rhs) {}
};

// ROS1 General Types
using RosNodeType = ::ros::NodeHandle;
using RosTimeType = ::ros::Time;
using RosDurationType = ::ros::Duration;
using RosTimerType = std::shared_ptr<::ros::Timer>;
using RosRateType = ::ros::Rate;
using RosHeaderType = ::std_msgs::Header;

// ROS1 Publisher Message Types
using OdometryMsg = ::nav_msgs::Odometry;
using ImuMsg = ::sensor_msgs::Imu;
using NavSatFixMsg = ::sensor_msgs::NavSatFix;
using FluidPressureMsg = ::sensor_msgs::FluidPressure;
using QuaternionMsg = ::geometry_msgs::Quaternion;
using TwistStampedMsg = ::geometry_msgs::TwistStamped;
using PoseWithCovarianceStampedMsg = ::geometry_msgs::PoseWithCovarianceStamped;
using TwistWithCovarianceStampedMsg = ::geometry_msgs::TwistWithCovarianceStamped;
using MagneticFieldMsg = ::sensor_msgs::MagneticField;
using TimeReferenceMsg = ::sensor_msgs::TimeReference;
using NMEASentenceMsg = ::nmea_msgs::Sentence;

using HumanReadableStatusMsg = ::microstrain_inertial_msgs::HumanReadableStatus;

using MipHeaderMsg = ::microstrain_inertial_msgs::MipHeader;
using MipSensorOverrangeStatusMsg = ::microstrain_inertial_msgs::MipSensorOverrangeStatus;
using MipSensorTemperatureStatisticsMsg = ::microstrain_inertial_msgs::MipSensorTemperatureStatistics;
using MipGnssFixInfoMsg = ::microstrain_inertial_msgs::MipGnssFixInfo;
using MipGnssSbasInfoMsg = ::microstrain_inertial_msgs::MipGnssSbasInfo;
using MipGnssRfErrorDetectionMsg = ::microstrain_inertial_msgs::MipGnssRfErrorDetection;
using MipGnssCorrectionsRtkCorrectionsStatusMsg = ::microstrain_inertial_msgs::MipGnssCorrectionsRtkCorrectionsStatus;
using MipFilterGnssPositionAidingStatusMsg = ::microstrain_inertial_msgs::MipFilterGnssPositionAidingStatus;
using MipFilterStatusMsg = ::microstrain_inertial_msgs::MipFilterStatus;
using MipFilterMultiAntennaOffsetCorrectionMsg = ::microstrain_inertial_msgs::MipFilterMultiAntennaOffsetCorrection;
using MipFilterAidingMeasurementSummaryMsg = ::microstrain_inertial_msgs::MipFilterAidingMeasurementSummary;
using MipFilterGnssDualAntennaStatusMsg = ::microstrain_inertial_msgs::MipFilterGnssDualAntennaStatus;
using MipSystemBuiltInTestMsg = ::microstrain_inertial_msgs::MipSystemBuiltInTest;

using TransformStampedMsg = ::geometry_msgs::TransformStamped;

// ROS1 TF types
using TransformBufferType = std::shared_ptr<::tf2_ros::Buffer>;
using TransformListenerType = std::shared_ptr<::tf2_ros::TransformListener>;
using StaticTransformBroadcasterType = std::shared_ptr<::tf2_ros::StaticTransformBroadcaster>;
using TransformBroadcasterType = std::shared_ptr<::tf2_ros::TransformBroadcaster>;

// ROS1 Subscriber Message Types
using BoolMsg = ::std_msgs::Bool;
using TimeReferenceMsg = ::sensor_msgs::TimeReference;
using RTCMMsg = ::rtcm_msgs::Message;

// ROS1 Service Message Types
using TriggerSrv = std_srvs::Trigger;
using EmptySrv = std_srvs::Empty;

using RawFileConfigReadSrv = ::microstrain_inertial_msgs::RawFileConfigRead;
using RawFileConfigWriteSrv = ::microstrain_inertial_msgs::RawFileConfigWrite;

using MipBaseGetDeviceInformationSrv = ::microstrain_inertial_msgs::MipBaseGetDeviceInformation;
using Mip3dmCaptureGyroBiasSrv = ::microstrain_inertial_msgs::Mip3dmCaptureGyroBias;
using Mip3dmGpioStateReadSrv = microstrain_inertial_msgs::Mip3dmGpioStateRead;
using Mip3dmGpioStateWriteSrv = microstrain_inertial_msgs::Mip3dmGpioStateWrite;

// ROS1 aliases not intended to be used outside this file
using ParamIntVector = std::vector<int32_t>;

// ROS1 Logging
#define MICROSTRAIN_DEBUG(NODE, ...) ROS_DEBUG(__VA_ARGS__)
#define MICROSTRAIN_INFO(NODE, ...) ROS_INFO(__VA_ARGS__)
#define MICROSTRAIN_WARN(NODE, ...) ROS_WARN(__VA_ARGS__)
#define MICROSTRAIN_ERROR(NODE, ...) ROS_ERROR(__VA_ARGS__)
#define MICROSTRAIN_FATAL(NOE, ...) ROS_FATAL(__VA_ARGS__)

#define MICROSTRAIN_DEBUG_THROTTLE(NODE, PERIOD, ...) ROS_DEBUG_THROTTLE(PERIOD, __VA_ARGS__)
#define MICROSTRAIN_INFO_THROTTLE(NODE, PERIOD, ...) ROS_INFO_THROTTLE(PERIOD, __VA_ARGS__)
#define MICROSTRAIN_WARN_THROTTLE(NODE, PERIOD, ...) ROS_WARN_THROTTLE(PERIOD, __VA_ARGS__)
#define MICROSTRAIN_ERROR_THROTTLE(NODE, PERIOD, ...) ROS_ERROR_THROTTLE(PERIOD, __VA_ARGS__)
#define MICROSTRAIN_FATAL_THROTTLE(NODE, PERIOD, ...) ROS_FATAL_THROTTLE(PERIOD, __VA_ARGS__)

#define MICROSTRAIN_DEBUG_ONCE(NODE, ...) ROS_DEBUG_ONCE(__VA_ARGS__)
#define MICROSTRAIN_INFO_ONCE(NODE, ...) ROS_INFO_ONCE(__VA_ARGS__)
#define MICROSTRAIN_WARN_ONCE(NODE, ...) ROS_WARN_ONCE(__VA_ARGS__)
#define MICROSTRAIN_ERROR_ONCE(NODE, ...) ROS_ERROR_ONCE(__VA_ARGS__)
#define MICROSTRAIN_FATAL_ONCE(NOE, ...) ROS_FATAL_ONCE(__VA_ARGS__)

// ROS1 functions

/**
<<<<<<< HEAD
 * \brief Checks whether ROS is currently running
 * \return Whether ROS is currently running
*/
=======
 * brief Checks whether the node is still running
 * \return Whether the node is still running
 */
>>>>>>> e7341876
inline bool rosOk()
{
  return ros::ok();
}

/**
 * \brief Gets the current ROS time
 * \param node  Unused in this function as the ros time function is static
 * \return Current ROS time
 */
inline RosTimeType rosTimeNow(RosNodeType* node)
{
  return ros::Time::now();
}

/**
 * \brief Sets the time in seconds and nanoseconds to a ROS time object
 * \param time The time object to set the time on
 * \param sec Number of seconds to set on the object
 * \param nsec Number of nanoseconds to set on the object
 */
inline void setRosTime(RosTimeType* time, int32_t sec, int32_t nsec)
{
  time->sec = sec;
  time->nsec = nsec;
}

/**
 * \brief Gets the seconds from a ROS time object because the interface changed between ROS1 and ROS2
 * \param time_ref  The ros Time object to extract the seconds from
 * \return seconds from the ros time object
 */
inline int64_t getTimeRefSec(const ros::Time& time_ref)
{
  return time_ref.sec;
}

/**
 * \brief Gets the seconds and nanoseconds converted to seconds as a double
 * \param time_ref  The ros time object to extract the time from
 * \return seconds combined with nanoseconds from the ros time object
*/
inline double getTimeRefSecs(const ros::Time& time_ref)
{
  return static_cast<double>(time_ref.sec) + static_cast<double>(time_ref.nsec) / 1000000000.0;
}


/**
 * \brief Sets the sequence number on a ROS header. This is only useful in ROS1 as ROS2 removed the seq member
 * \param header  The header to set the sequence number on
 * \param seq  The sequence number to set on the header
 */
inline void setSeq(RosHeaderType* header, const uint32_t seq)
{
  header->seq = seq;
}

/**
 * \brief Extracts config from the ROS node.
 * \tparam ConfigType  The type to extract the config to e.g. int, std::string, double, etc.
 * \param node  The ROS node to extract the config from
 * \param param_name  The name of the config value to extract
 * \param param_val  Variable to store the extracted config value in
 * \param default_val  The default value to set param_val to if the config can't be found
 */
template <class ConfigType>
void getParam(RosNodeType* node, const std::string& param_name, ConfigType& param_val, const ConfigType& default_val)
{
  node->param<ConfigType>(param_name, param_val, default_val);
}

template <class ConfigType>
void setParam(RosNodeType* node, const std::string& param_name, const ConfigType& param_val)
{
  node->setParam(param_name, param_val);
}

inline TransformBufferType createTransformBuffer(RosNodeType* node)
{
  return std::make_shared<tf2_ros::Buffer>();
}

inline TransformListenerType createTransformListener(TransformBufferType buffer)
{
  return std::make_shared<tf2_ros::TransformListener>(*buffer);
}

/**
 * \brief Creates a static transform broadcaster
 * \param node The ROS node that the broadcaster will be associated with
 * \return Initialized shared pointer containing a transdorm broadcaster
 */
inline StaticTransformBroadcasterType createStaticTransformBroadcaster(RosNodeType* node)
{
  return std::make_shared<tf2_ros::StaticTransformBroadcaster>();
}

/**
 * \brief Creates a transform broadcaster
 * \param node The ROS node that the broadcaster will be associated with
 * \return Initialized shared pointer containing a transdorm broadcaster
 */
inline TransformBroadcasterType createTransformBroadcaster(RosNodeType* node)
{
  return std::make_shared<tf2_ros::TransformBroadcaster>();
}

/**
 * \brief Creates a ROS publisher
 * \tparam MessageType  The type of message that this publisher will publish
 * \param node  The ROS node to create the publisher on
 * \param topic  The topic that this publisher will publish on
 * \param queue_size  The size of the queue to enable in ROS
 * \return Shared Pointer containing the initialized publisher
 */
template <class MessageType>
typename RosPubType<MessageType>::SharedPtr createPublisher(RosNodeType* node, const std::string& topic,
                                                   const uint32_t queue_size)
{
  return std::make_shared<RosPubType<MessageType>>(node->template advertise<MessageType>(topic, queue_size));
}

/**
 * \brief Creates a ROS subscriber
 * \tparam MessageType  The type of message that this subscriber will listen to
 * \tparam ClassType  The type of class that the member function passed to this function will be on
 * \param node  The ROS node to create the publisher on
 * \param topic  The topic that this publisher will subscribe on
 * \param queue_size  The size of the queue to enable on ROS
 * \param fp  Function pointer to call whenever a message is received on the topic
 * \param obj  Reference to an object of type ClassType that will be passed as the this pointer to fp
 * \return Shared Pointer containing the initialized subscriber
 */
template <class MessageType, class ClassType>
typename RosSubType<MessageType>::SharedPtr createSubscriber(RosNodeType* node, const std::string& topic,
                                                     const uint32_t queue_size,
                                                     void (ClassType::*fp)(const MessageType&), ClassType* obj)
{
  return std::make_shared<RosSubType<MessageType>>(node->template subscribe(topic.c_str(), queue_size, fp, obj));
}

/**
 * \brief Creates a ROS Service
 * \tparam MessageType  The type of message that this service will use
 * \tparam ClassType The type of class that the callback will be registered to
 * \tparam RequestType  The type of request that this function will receive
 * \tparam ResponseType  The type of response that this function will respond with
 * \param node  The ROS node to create the service on
 * \param service  The name to give the created service
 * \param srv_func  Function pointer to a function that will be called when the service receives a message
 * \param obj  Reference to an object of type ClassType that will be used to call the callback
 * \return Shared Pointer containing the initialized service
 */
template <class MessageType, class ClassType, class RequestType, class ResponseType>
typename RosServiceType<MessageType>::SharedPtr createService(RosNodeType* node, const std::string& service,
                                                     bool (ClassType::*srv_func)(RequestType&, ResponseType&),
                                                     ClassType* obj)
{
  return std::make_shared<RosServiceType<MessageType>>(
      node->template advertiseService<ClassType, RequestType, ResponseType>(service, srv_func, obj));
}

/**
 * \brief Creates and starts a ROS timer
 * \tparam ClassType  The type of class that the callback will be registered to
 * \param node  The ROS node to create the timer on
 * \param hz  Rate in hertz to execute the callback on
 * \param fp  Function pointer to execute at the specified rate
 * \param obj  Reference to an object of type Class Type that will be used to call the callback
 * \return Shard pointer containing the initialized and started timer
 */
template <class ClassType>
RosTimerType createTimer(RosNodeType* node, double hz, void (ClassType::*fp)(), ClassType* obj)
{
  return std::make_shared<::ros::Timer>(
      node->template createTimer(ros::Duration(1.0 / hz), [=](const ros::TimerEvent& event) { (obj->*fp)(); }));
}

/**
 * \brief Stops a ROS timer
 * \param timer  The timer to stop
 */
inline void stopTimer(RosTimerType timer)
{
  timer->stop();
}

/**
 * ROS2 Defines
 */
#elif MICROSTRAIN_ROS_VERSION == 2
// ROS2 Generic Types
#ifdef MICROSTRAIN_LIFECYCLE
using RosNodeType = ::rclcpp_lifecycle::LifecycleNode;
#else
using RosNodeType = ::rclcpp::Node;
#endif
using RosTimeType = ::builtin_interfaces::msg::Time;
using RosDurationType = ::rclcpp::Duration;
using RosTimerType = ::rclcpp::TimerBase::SharedPtr;
using RosRateType = ::rclcpp::Rate;
using RosHeaderType = ::std_msgs::msg::Header;

template<typename MessageType>
#ifdef MICROSTRAIN_LIFECYCLE
using RosBasePubType = ::rclcpp_lifecycle::LifecyclePublisher<MessageType>;
#else
using RosBasePubType = ::rclcpp::Publisher<MessageType>;
#endif

/**
 * \brief Wrapper to allow the publisher from ROS2 be compatible with ROS1
 *        This could almost be just "using", but the "MessageSharedPtr" of the base class is constant, and we need it to not be constant
 */
template<typename MessageType>
class RosPubType : public RosBasePubType<MessageType>
{
 public:
  using MessageSharedPtr = std::shared_ptr<MessageType>;

  explicit RosPubType(const RosBasePubType<MessageType>& rhs) : RosBasePubType<MessageType>(rhs) {}

  // Compatibility for non lifecycle node
#ifndef MICROSTRAIN_LIFECYCLE
  using SharedPtr = std::shared_ptr<RosPubType<MessageType>>;
  void on_activate() {}  // NOOP
  void on_deactivate() {}  // NOOP
#endif
};

template<typename MessageType>
using RosSubType = ::rclcpp::Subscription<MessageType>;

// Alias for the service type so it can be compatible with ROS1
template<typename ServiceType>
using RosServiceType = ::rclcpp::Service<ServiceType>;

// ROS2 Publisher Message Types
using OdometryMsg = ::nav_msgs::msg::Odometry;
using ImuMsg = ::sensor_msgs::msg::Imu;
using NavSatFixMsg = ::sensor_msgs::msg::NavSatFix;
using FluidPressureMsg = ::sensor_msgs::msg::FluidPressure;
using QuaternionMsg = ::geometry_msgs::msg::Quaternion;
using TwistStampedMsg = ::geometry_msgs::msg::TwistStamped;
using PoseWithCovarianceStampedMsg = ::geometry_msgs::msg::PoseWithCovarianceStamped;
using TwistWithCovarianceStampedMsg = ::geometry_msgs::msg::TwistWithCovarianceStamped;
using MagneticFieldMsg = ::sensor_msgs::msg::MagneticField;
using TimeReferenceMsg = ::sensor_msgs::msg::TimeReference;
using NMEASentenceMsg = ::nmea_msgs::msg::Sentence;

using HumanReadableStatusMsg = ::microstrain_inertial_msgs::msg::HumanReadableStatus;

using MipHeaderMsg = ::microstrain_inertial_msgs::msg::MipHeader;
using MipSensorOverrangeStatusMsg = ::microstrain_inertial_msgs::msg::MipSensorOverrangeStatus;
using MipSensorTemperatureStatisticsMsg = ::microstrain_inertial_msgs::msg::MipSensorTemperatureStatistics;
using MipGnssFixInfoMsg = ::microstrain_inertial_msgs::msg::MipGnssFixInfo;
using MipGnssSbasInfoMsg = ::microstrain_inertial_msgs::msg::MipGnssSbasInfo;
using MipGnssRfErrorDetectionMsg = ::microstrain_inertial_msgs::msg::MipGnssRfErrorDetection;
using MipGnssCorrectionsRtkCorrectionsStatusMsg = ::microstrain_inertial_msgs::msg::MipGnssCorrectionsRtkCorrectionsStatus;
using MipFilterStatusMsg = ::microstrain_inertial_msgs::msg::MipFilterStatus;
using MipFilterGnssPositionAidingStatusMsg = ::microstrain_inertial_msgs::msg::MipFilterGnssPositionAidingStatus;
using MipFilterMultiAntennaOffsetCorrectionMsg = ::microstrain_inertial_msgs::msg::MipFilterMultiAntennaOffsetCorrection;
using MipFilterAidingMeasurementSummaryMsg = ::microstrain_inertial_msgs::msg::MipFilterAidingMeasurementSummary;
using MipFilterGnssDualAntennaStatusMsg = ::microstrain_inertial_msgs::msg::MipFilterGnssDualAntennaStatus;
using MipSystemBuiltInTestMsg = ::microstrain_inertial_msgs::msg::MipSystemBuiltInTest;

using TransformStampedMsg = ::geometry_msgs::msg::TransformStamped;

// ROS2 Transform Broadcaster
using TransformBufferType = std::shared_ptr<::tf2_ros::Buffer>;
using TransformListenerType = std::shared_ptr<::tf2_ros::TransformListener>;
using StaticTransformBroadcasterType = std::shared_ptr<::tf2_ros::StaticTransformBroadcaster>;
using TransformBroadcasterType = std::shared_ptr<::tf2_ros::TransformBroadcaster>;

// ROS2 Subscriber Message Types
using BoolMsg = ::std_msgs::msg::Bool;
using TimeReferenceMsg = ::sensor_msgs::msg::TimeReference;
using RTCMMsg = ::rtcm_msgs::msg::Message;

// ROS2 Service Message Types
using TriggerSrv = std_srvs::srv::Trigger;
using EmptySrv = std_srvs::srv::Empty;

using RawFileConfigReadSrv = microstrain_inertial_msgs::srv::RawFileConfigRead;
using RawFileConfigWriteSrv = microstrain_inertial_msgs::srv::RawFileConfigWrite;

using MipBaseGetDeviceInformationSrv = microstrain_inertial_msgs::srv::MipBaseGetDeviceInformation;
using Mip3dmCaptureGyroBiasSrv = microstrain_inertial_msgs::srv::Mip3dmCaptureGyroBias;
using Mip3dmGpioStateReadSrv = microstrain_inertial_msgs::srv::Mip3dmGpioStateRead;
using Mip3dmGpioStateWriteSrv = microstrain_inertial_msgs::srv::Mip3dmGpioStateWrite;

// ROS2 aliases not intended to be used outside this file
using ParamIntVector = std::vector<int64_t>;

// ROS2 Logging
#define MICROSTRAIN_DEBUG(NODE, ...) RCLCPP_DEBUG(NODE->get_logger(), __VA_ARGS__)
#define MICROSTRAIN_INFO(NODE, ...) RCLCPP_INFO(NODE->get_logger(), __VA_ARGS__)
#define MICROSTRAIN_WARN(NODE, ...) RCLCPP_WARN(NODE->get_logger(), __VA_ARGS__)
#define MICROSTRAIN_ERROR(NODE, ...) RCLCPP_ERROR(NODE->get_logger(), __VA_ARGS__)
#define MICROSTRAIN_FATAL(NODE, ...) RCLCPP_FATAL(NODE->get_logger(), __VA_ARGS__)

#define MICROSTRAIN_DEBUG_THROTTLE(NODE, PERIOD, ...)                                                                  \
  RCLCPP_DEBUG_THROTTLE(NODE->get_logger(), *NODE->get_clock(), PERIOD * 1000, __VA_ARGS__)
#define MICROSTRAIN_INFO_THROTTLE(NODE, PERIOD, ...)                                                                  \
  RCLCPP_INFO_THROTTLE(NODE->get_logger(), *NODE->get_clock(), PERIOD * 1000, __VA_ARGS__)
#define MICROSTRAIN_WARN_THROTTLE(NODE, PERIOD, ...)                                                                  \
  RCLCPP_WARN_THROTTLE(NODE->get_logger(), *NODE->get_clock(), PERIOD * 1000, __VA_ARGS__)
#define MICROSTRAIN_ERROR_THROTTLE(NODE, PERIOD, ...)                                                                  \
  RCLCPP_ERROR_THROTTLE(NODE->get_logger(), *NODE->get_clock(), PERIOD * 1000, __VA_ARGS__)
#define MICROSTRAIN_FATAL_THROTTLE(NODE, PERIOD, ...)                                                                  \
  RCLCPP_FATAL_THROTTLE(NODE->get_logger(), *NODE->get_clock(), PERIOD * 1000, __VA_ARGS__)

#define MICROSTRAIN_DEBUG_ONCE(NODE, ...) RCLCPP_DEBUG_ONCE(NODE->get_logger(), __VA_ARGS__)
#define MICROSTRAIN_INFO_ONCE(NODE, ...) RCLCPP_INFO_ONCE(NODE->get_logger(), __VA_ARGS__)
#define MICROSTRAIN_WARN_ONCE(NODE, ...) RCLCPP_WARN_ONCE(NODE->get_logger(), __VA_ARGS__)
#define MICROSTRAIN_ERROR_ONCE(NODE, ...) RCLCPP_ERROR_ONCE(NODE->get_logger(), __VA_ARGS__)
#define MICROSTRAIN_FATAL_ONCE(NODE, ...) RCLCPP_FATAL_ONCE(NODE->get_logger(), __VA_ARGS__)

// ROS2 functions

/**
<<<<<<< HEAD
 * \brief Checks whether ROS is currently running
 * \return Whether ROS is currently running
*/
=======
 * brief Checks whether the node is still running
 * \return Whether the node is still running
 */
>>>>>>> e7341876
inline bool rosOk()
{
  return rclcpp::ok();
}

/**
 * \brief Gets the current ROS time
 * \param node  Unused in this function as the ros time function is static
 * \return Current ROS time
 */
inline RosTimeType rosTimeNow(RosNodeType* node)
{
  return node->get_clock()->now();
}

/**
 * \brief Sets the time in seconds and nanoseconds to a ROS time object
 * \param time The time object to set the time on
 * \param sec Number of seconds to set on the object
 * \param nsec Number of nanoseconds to set on the object
 */
inline void setRosTime(builtin_interfaces::msg::Time* time, int32_t sec, int32_t nsec)
{
  time->sec = sec;
  time->nanosec = nsec;
}

/**
 * \brief Gets the seconds from a ROS time object because the interface changed between ROS1 and ROS2
 * \param time_ref  The ros Time object to extract the seconds from
 * \return seconds from the ros time object
 */
inline int64_t getTimeRefSec(const builtin_interfaces::msg::Time& time_ref)
{
  return time_ref.sec;
}

/**
 * \brief Gets the seconds and nanoseconds converted to seconds as a double
 * \param time_ref  The ros time object to extract the time from
 * \return seconds combined with nanoseconds from the ros time object
*/
inline double getTimeRefSecs(const builtin_interfaces::msg::Time& time_ref)
{
  return static_cast<double>(time_ref.sec) + static_cast<double>(time_ref.nanosec) / 1000000000.0;
}

/**
 * \brief Sets the sequence number on a ROS header. This is only useful in ROS1 as ROS2 removed the seq member
 * \param header  The header to set the sequence number on
 * \param seq  The sequence number to set on the header
 */
inline void setSeq(RosHeaderType* header, const uint32_t seq)
{
  // NOOP because seq was removed in ROS2
}

/**
 * \brief Extracts config from the ROS node.
 * \tparam ConfigType  The type to extract the config to e.g. int, std::string, double, etc.
 * \param node  The ROS node to extract the config from
 * \param param_name  The name of the config value to extract
 * \param param_val  Variable to store the extracted config value in
 * \param default_val  The default value to set param_val to if the config can't be found
 */
template <class ConfigType>
void getParam(RosNodeType* node, const std::string& param_name, ConfigType& param_val, const ConfigType& default_val)
{
  if (node->has_parameter(param_name))
  {
    node->get_parameter_or<ConfigType>(param_name, param_val, default_val);
  }
  else
  {
    rcl_interfaces::msg::ParameterDescriptor descriptor;
#if not defined MICROSTRAIN_FOXY
    descriptor.dynamic_typing = true;
#endif
    param_val = node->declare_parameter(param_name, rclcpp::ParameterValue{default_val}, descriptor).get<ConfigType>();
  }
}

template <class ConfigType>
void setParam(RosNodeType* node, const std::string& param_name, const ConfigType& param_val)
{
  if (!node->has_parameter(param_name))
  {
    rcl_interfaces::msg::ParameterDescriptor descriptor;
#if not defined MICROSTRAIN_FOXY
    descriptor.dynamic_typing = true;
#endif
    node->declare_parameter(param_name, rclcpp::ParameterValue{}, descriptor);
  }

  node->set_parameter(rclcpp::Parameter(param_name, param_val));
}

inline TransformBufferType createTransformBuffer(RosNodeType* node)
{
  return std::make_shared<tf2_ros::Buffer>(node->get_clock());
}

inline TransformListenerType createTransformListener(TransformBufferType buffer)
{
  return std::make_shared<tf2_ros::TransformListener>(*buffer);
}

/**
 * \brief Creates a static transform broadcaster
 * \param node The ROS node that the broadcaster will be associated with
 * \return Initialized shared pointer containing a transdorm broadcaster
 */
inline StaticTransformBroadcasterType createStaticTransformBroadcaster(RosNodeType* node)
{
  return std::make_shared<tf2_ros::StaticTransformBroadcaster>(node);
}

/**
 * \brief Creates a transform broadcaster
 * \param node The ROS node that the broadcaster will be associated with
 * \return Initialized shared pointer containing a transdorm broadcaster
 */
inline TransformBroadcasterType createTransformBroadcaster(RosNodeType* node)
{
  return std::make_shared<tf2_ros::TransformBroadcaster>(node);
}

/**
 * \brief Creates a ROS publisher
 * \tparam MessageType  The type of message that this publisher will publish
 * \param node  The ROS node to create the publisher on
 * \param topic  The topic that this publisher will publish on
 * \param queue_size  The size of the queue to enable in ROS
 * \return Shared Pointer containing the initialized publisher
 */
#ifdef MICROSTRAIN_LIFECYCLE
template <class MessageType>
typename ::rclcpp_lifecycle::LifecyclePublisher<MessageType>::SharedPtr createPublisher(RosNodeType* node,
                                                                                       const std::string& topic,
                                                                                       const uint32_t qos)
{
  return node->template create_publisher<MessageType>(topic, qos);
}
#else
template <class MessageType>
typename RosPubType<MessageType>::SharedPtr createPublisher(RosNodeType* node,
                                                            const std::string& topic,
                                                            const uint32_t qos)
{
  auto base_pub = node->template create_publisher<MessageType>(topic, qos);
  return std::make_shared<RosPubType<MessageType>>(*base_pub);
}
#endif

/**
 * \brief Creates a ROS subscriber
 * \tparam MessageType  The type of message that this subscriber will listen to
 * \tparam ClassType  The type of class that the member function passed to this function will be on
 * \param node  The ROS node to create the publisher on
 * \param topic  The topic that this publisher will subscribe on
 * \param queue_size  The size of the queue to enable on ROS
 * \param fp  Function pointer to call whenever a message is received on the topic
 * \param obj  Reference to an object of type ClassType that will be passed as the this pointer to fp
 * \return Shared Pointer containing the initialized subscriber
 */
template <class MessageType, class ClassType>
typename ::rclcpp::Subscription<MessageType>::SharedPtr createSubscriber(RosNodeType* node, const std::string& topic,
                                                                          const uint32_t qos,
                                                                          void (ClassType::*fp)(const MessageType&),
                                                                          ClassType* obj)
{
  return node->template create_subscription<MessageType>(
      topic, qos, [obj, fp](const std::shared_ptr<MessageType> req) { (obj->*fp)(*req); });
}

/**
 * \brief Creates a ROS Service
 * \tparam MessageType  The type of message that this service will use
 * \tparam ClassType The type of class that the callback will be registered to
 * \tparam RequestType  The type of request that this function will receive
 * \tparam ResponseType  The type of response that this function will respond with
 * \param node  The ROS node to create the service on
 * \param service  The name to give the created service
 * \param srv_func  Function pointer to a function that will be called when the service receives a message
 * \param obj  Reference to an object of type ClassType that will be used to call the callback
 * \return Shared Pointer containing the initialized service
 */
template <class MessageType, class ClassType, class RequestType, class ResponseType>
typename ::rclcpp::Service<MessageType>::SharedPtr
createService(RosNodeType* node, const std::string& service, bool (ClassType::*srv_func)(RequestType&, ResponseType&),
               ClassType* obj)
{
  return node->template create_service<MessageType>(
      service, [obj, srv_func](const std::shared_ptr<RequestType> req, std::shared_ptr<ResponseType> res)
      {
        (obj->*srv_func)(*req, *res);
      }
    );  // NOLINT(whitespace/parens)  No way to avoid this
}

/**
 * \brief Creates and starts a ROS timer
 * \tparam ClassType  The type of class that the callback will be registered to
 * \param node  The ROS node to create the timer on
 * \param hz  Rate in hertz to execute the callback on
 * \param fp  Function pointer to execute at the specified rate
 * \param obj  Reference to an object of type Class Type that will be used to call the callback
 * \return Shard pointer containing the initialized and started timer
 */
template <class ClassType>
RosTimerType createTimer(RosNodeType* node, double hz, void (ClassType::*fp)(), ClassType* obj)
{
  std::chrono::microseconds timer_interval_us(static_cast<int>(1.0 / hz * 1000000.0));
  return node->template create_wall_timer(timer_interval_us, [=]() { (obj->*fp)(); });
}

/**
 * \brief Stops a ROS timer
 * \param timer  The timer to stop
 */
inline void stopTimer(RosTimerType timer)
{
  timer->cancel();
}

#else
#error "Unsupported ROS version. -DMICROSTRAIN_ROS_VERSION must be set to 1 or 2"
#endif

/**
 * \brief Extention of getParam. Explicitly gets float parameter, even if it was specified as an int
 * \param node  The ROS node to extract the config from
 * \param param_name  The name of the config value to extract
 * \param param_val  Variable to store the extracted config value in
 * \param default_val  The default value to set param_val to if the config can't be found
 */
inline void getParamFloat(RosNodeType* node, const std::string& param_name, float& param_val, const float default_val)
{
  // Seems like ROS should be able to figure this out, but for ROS2 at least, we need to cast ints to floats so people don't have to put decimal points
  try
  {
    getParam<float>(node, param_name, param_val, default_val);
  }
  catch (const std::exception& e)
  {
    int32_t param_val_int;
    getParam<int32_t>(node, param_name, param_val_int, static_cast<int32_t>(default_val));
    param_val = static_cast<float>(param_val_int);
  }
}

/**
 * \brief Extension of getParam. Explicitly gets the array as an array of uint16 values
 * \param node  The ROS node to extract the config from
 * \param param_name  The name of the config value to extract
 * \param param_val  Variable to store the extracted config value in
 * \param default_val  The default value to set param_val to if the config can't be found
*/
inline void getUint16ArrayParam(RosNodeType* node, const std::string& param_name, std::vector<uint16_t>& param_val, const std::vector<uint16_t>& default_val)
{
  // Get the parameter as ints since that is all ROS supports
  ParamIntVector param_val_int;
  ParamIntVector default_val_int(default_val.begin(), default_val.end());
  getParam<ParamIntVector>(node, param_name, param_val_int, default_val_int);

  // Convert the type
  param_val = std::vector<uint16_t>(param_val_int.begin(), param_val_int.end());
}

inline void setRosTime(RosTimeType* time_ref, double time)
{
  // Split the time into seconds and subseconds
  double seconds;
  double subseconds = std::modf(time, &seconds);

  // Set the ros time
  if (time_ref != nullptr)
    setRosTime(time_ref, static_cast<int64_t>(seconds), static_cast<int64_t>(std::floor(subseconds * 1000000000)));
}

inline bool isNed(const RosHeaderType& header)
{
  const std::string& ned_suffix = "_ned";
  if (header.frame_id.length() > ned_suffix.length())
    return (0 == header.frame_id.compare(header.frame_id.length() - ned_suffix.length(), ned_suffix.length(), ned_suffix));
  else
    return false;
}

}  // namespace microstrain

#endif  // MICROSTRAIN_INERTIAL_DRIVER_COMMON_UTILS_ROS_COMPAT_H<|MERGE_RESOLUTION|>--- conflicted
+++ resolved
@@ -322,15 +322,9 @@
 // ROS1 functions
 
 /**
-<<<<<<< HEAD
- * \brief Checks whether ROS is currently running
- * \return Whether ROS is currently running
-*/
-=======
- * brief Checks whether the node is still running
+ * \brief Checks whether the node is still running
  * \return Whether the node is still running
  */
->>>>>>> e7341876
 inline bool rosOk()
 {
   return ros::ok();
@@ -653,15 +647,9 @@
 // ROS2 functions
 
 /**
-<<<<<<< HEAD
- * \brief Checks whether ROS is currently running
- * \return Whether ROS is currently running
-*/
-=======
- * brief Checks whether the node is still running
+ * \brief Checks whether the node is still running
  * \return Whether the node is still running
  */
->>>>>>> e7341876
 inline bool rosOk()
 {
   return rclcpp::ok();
