--- conflicted
+++ resolved
@@ -93,12 +93,9 @@
   int reconnect_attempts_;
   bool configure_after_reconnect_;
 
-<<<<<<< HEAD
-=======
   // Timestamp source
   int timestamp_source_;
 
->>>>>>> 62db5238
   // Whether we will use the ENU or NED frame for global frame data
   bool use_enu_frame_;
 
