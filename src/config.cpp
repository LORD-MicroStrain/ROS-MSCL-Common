/////////////////////////////////////////////////////////////////////////////////////////////////////
//
// Parker-Lord Inertial Device Driver Implementation File
//
// Copyright (c) 2017, Brian Bingham
// Copyright (c) 2020, Parker Hannifin Corp
// This code is licensed under MIT license (see LICENSE file for details)
//
/////////////////////////////////////////////////////////////////////////////////////////////////////

#include <errno.h>
#include <tuple>
#include <vector>
#include <string>
#include <memory>
#include <algorithm>

#include <GeographicLib/Geocentric.hpp>

#include "mip/mip_version.h"
#include "mip/definitions/commands_base.hpp"
#include "mip/definitions/commands_3dm.hpp"
#include "mip/definitions/commands_gnss.hpp"
#include "mip/definitions/commands_aiding.hpp"
#include "mip/definitions/data_sensor.hpp"
#include "mip/definitions/data_gnss.hpp"
#include "mip/definitions/data_filter.hpp"
#include "mip/platform/serial_connection.hpp"
#include "mip/extras/recording_connection.hpp"

#include "microstrain_inertial_driver_common/utils/mappings/mip_mapping.h"
#include "microstrain_inertial_driver_common/config.h"

namespace microstrain
{

Config::Config(RosNodeType* node) : node_(node)
{
  nmea_max_rate_hz_ = 0;

  // Initialize the transform buffer and listener ahead of time
  transform_buffer_ = createTransformBuffer(node_);
  transform_listener_ = createTransformListener(transform_buffer_);

  // Store some transform definitions
  ned_to_enu_transform_tf_ = tf2::Transform(tf2::Matrix3x3(
      0,  1,  0,
      1,  0,  0,
      0,  0, -1
  ));
  enu_to_ned_transform_tf_ = ned_to_enu_transform_tf_.inverse();

  microstrain_vehicle_frame_to_ros_vehicle_frame_transform_tf_ = tf2::Transform(tf2::Matrix3x3(
      1,  0,  0,
      0, -1,  0,
      0,  0, -1
  ));
  ros_vehicle_frame_to_microstrain_vehicle_frame_transform_tf_ = microstrain_vehicle_frame_to_ros_vehicle_frame_transform_tf_.inverse();
}

bool Config::configure(RosNodeType* node)
{
  ///
  /// Generic configuration used by the rest of the driver
  ///

  // General
  getParam<bool>(node, "debug", debug_, false);
  getParam<bool>(node, "device_setup", device_setup_, true);

  // Reconnect
  getParam<int>(node, "reconnect_attempts", reconnect_attempts_, 0);
  getParam<bool>(node, "configure_after_reconnect", configure_after_reconnect_, true);

  // Timestamp source
  getParam<int>(node, "timestamp_source", timestamp_source_, 2);

  // Frame ID config
  getParam<std::string>(node, "frame_id", frame_id_, "imu_link");
  getParam<std::string>(node, "target_frame_id", target_frame_id_, "base_link");
  getParam<std::string>(node, "mount_frame_id", mount_frame_id_, "base_link");
  getParam<std::string>(node, "map_frame_id", map_frame_id_, "map");
  getParam<std::string>(node, "earth_frame_id", earth_frame_id_, "earth");
  getParam<std::string>(node, "gnss1_frame_id", gnss_frame_id_[GNSS1_ID], "gnss_1_antenna_link");
  getParam<std::string>(node, "gnss2_frame_id", gnss_frame_id_[GNSS2_ID], "gnss_2_antenna_link");
  getParam<std::string>(node, "odometer_frame_id", odometer_frame_id_, "odometer_link");

  // Driver frame configuration
  getParam<bool>(node, "use_enu_frame", use_enu_frame_, true);
  getParam<bool>(node, "use_ros_vehicle_frame", use_ros_vehicle_frame_, true);

  // The definition of the "driver" world frame and vehicle frame differs depending on use_enu_frame and use_ros_vehicle_frame
  if (use_enu_frame_)
    microstrain_global_frame_to_driver_global_frame_transform_tf_ = ned_to_enu_transform_tf_;
  else
    microstrain_global_frame_to_driver_global_frame_transform_tf_ = tf2::Transform::getIdentity();
  driver_global_frame_to_microstrain_global_frame_transform_tf_ = microstrain_global_frame_to_driver_global_frame_transform_tf_.inverse();

  if (use_ros_vehicle_frame_)
    microstrain_vehicle_frame_to_driver_vehicle_frame_transform_tf_ = microstrain_vehicle_frame_to_ros_vehicle_frame_transform_tf_;
  else
    microstrain_vehicle_frame_to_driver_vehicle_frame_transform_tf_ = tf2::Transform::getIdentity();
  driver_vehicle_frame_to_microstrain_vehicle_frame_transform_tf_ = microstrain_vehicle_frame_to_driver_vehicle_frame_transform_tf_.inverse();

  // tf config
  getParam<int32_t>(node, "tf_mode", tf_mode_, TF_MODE_GLOBAL);
  getParam<bool>(node, "publish_mount_to_frame_id_transform", publish_mount_to_frame_id_transform_, true);

  // Configure the static transforms
  std::vector<double> mount_to_frame_id_transform_vec;
  getParam<std::vector<double>>(node, "mount_to_frame_id_transform", mount_to_frame_id_transform_vec, {0, 0, 0, 0, 0, 0, 1});

  if (mount_to_frame_id_transform_vec.size() != 7)
  {
    MICROSTRAIN_ERROR(node, "mount_to_frame_id_transform  is invalid. Should have 7 elements (x, y, z, i, j, k, w), but has %lu", mount_to_frame_id_transform_vec.size());
    return false;
  }

  mount_to_frame_id_transform_.header.stamp = rosTimeNow(node);
  mount_to_frame_id_transform_.header.frame_id = mount_frame_id_;
  mount_to_frame_id_transform_.child_frame_id = frame_id_;
  mount_to_frame_id_transform_.transform.translation.x = mount_to_frame_id_transform_vec[0];
  mount_to_frame_id_transform_.transform.translation.y = mount_to_frame_id_transform_vec[1];
  mount_to_frame_id_transform_.transform.translation.z = mount_to_frame_id_transform_vec[2];
  mount_to_frame_id_transform_.transform.rotation.x = mount_to_frame_id_transform_vec[3];
  mount_to_frame_id_transform_.transform.rotation.y = mount_to_frame_id_transform_vec[4];
  mount_to_frame_id_transform_.transform.rotation.z = mount_to_frame_id_transform_vec[5];
  mount_to_frame_id_transform_.transform.rotation.w = mount_to_frame_id_transform_vec[6];

  // IMU
  getParam<std::vector<double>>(node, "imu_orientation_cov", imu_orientation_cov_, DEFAULT_MATRIX);
  getParam<std::vector<double>>(node, "imu_linear_cov", imu_linear_cov_, DEFAULT_MATRIX);
  getParam<std::vector<double>>(node, "imu_angular_cov", imu_angular_cov_, DEFAULT_MATRIX);
  getParam<std::vector<double>>(node, "imu_mag_cov", imu_mag_cov_, DEFAULT_MATRIX);
  getParam<double>(node, "imu_pressure_variance", imu_pressure_vairance_, 0.01);

  // GNSS 1/2
  std::vector<double> gnss_antenna_offset_double[NUM_GNSS];
  getParam<int>(node, "gnss1_antenna_offset_source", gnss_antenna_offset_source_[GNSS1_ID], OFFSET_SOURCE_MANUAL);
  getParam<int>(node, "gnss2_antenna_offset_source", gnss_antenna_offset_source_[GNSS2_ID], OFFSET_SOURCE_MANUAL);
  getParam<std::vector<double>>(node, "gnss1_antenna_offset", gnss_antenna_offset_double[GNSS1_ID], DEFAULT_VECTOR);
  getParam<std::vector<double>>(node, "gnss2_antenna_offset", gnss_antenna_offset_double[GNSS2_ID], DEFAULT_VECTOR);

  // HARDWARE ODOM
  getParam<bool>(node, "enable_hardware_odometer", enable_hardware_odometer_, false);

  // RTK/GQ7 specific
  getParam<bool>(node, "rtk_dongle_enable", rtk_dongle_enable_, true);
  getParam<bool>(node, "ntrip_interface_enable", ntrip_interface_enable_, false);
  rtk_dongle_enable_ = rtk_dongle_enable_ || ntrip_interface_enable_;  // If the NTRIP interface is enabled, we will enable the RTK interface

  // FILTER
  std::vector<double> filter_speed_lever_arm_double(3, 0.0);
  getParam<bool>(node, "filter_relative_position_config", filter_relative_pos_config_, false);
  getParam<int>(node, "filter_relative_position_source", filter_relative_pos_source_, 2);
  getParam<int32_t>(node, "filter_relative_position_frame", filter_relative_pos_frame_, 2);
  getParam<std::vector<double>>(node, "filter_relative_position_ref", filter_relative_pos_ref_, DEFAULT_VECTOR);
  getParam<double>(node, "gps_leap_seconds", gps_leap_seconds_, 18.0);
  getParam<bool>(node, "filter_enable_gnss_heading_aiding", filter_enable_gnss_heading_aiding_, true);
  getParam<bool>(node, "filter_enable_gnss_pos_vel_aiding", filter_enable_gnss_pos_vel_aiding_, true);
  getParam<bool>(node, "filter_enable_altimeter_aiding", filter_enable_altimeter_aiding_, false);
  getParam<bool>(node, "filter_enable_odometer_aiding", filter_enable_odometer_aiding_, false);
  getParam<bool>(node, "filter_enable_magnetometer_aiding", filter_enable_magnetometer_aiding_, false);
  getParam<bool>(node, "filter_enable_external_heading_aiding", filter_enable_external_heading_aiding_, false);
  getParam<bool>(node, "filter_enable_external_gps_time_update", filter_enable_external_gps_time_update_, false);
  getParam<bool>(node, "filter_enable_wheeled_vehicle_constraint", filter_enable_wheeled_vehicle_constraint_, false);
  getParam<bool>(node, "filter_enable_vertical_gyro_constraint", filter_enable_vertical_gyro_constraint_, false);
  getParam<bool>(node, "filter_enable_gnss_antenna_cal", filter_enable_gnss_antenna_cal_, false);
  getParam<bool>(node, "filter_use_compensated_accel", filter_use_compensated_accel_, true);
  getParam<int>(node, "filter_speed_lever_arm_source", filter_speed_lever_arm_source_, OFFSET_SOURCE_MANUAL);
  getParam<std::vector<double>>(node, "filter_speed_lever_arm", filter_speed_lever_arm_double, DEFAULT_VECTOR);
  filter_speed_lever_arm_ = std::vector<float>(filter_speed_lever_arm_double.begin(), filter_speed_lever_arm_double.end());

  // Subscribers
  getParam<bool>(node, "subscribe_ext_time", subscribe_ext_time_, false);
  getParam<bool>(node, "subscribe_ext_fix", subscribe_ext_fix_, false);
  getParam<bool>(node, "subscribe_ext_vel_ned", subscribe_ext_vel_ned_, false);
  getParam<bool>(node, "subscribe_ext_vel_enu", subscribe_ext_vel_enu_, false);
  getParam<bool>(node, "subscribe_ext_vel_ecef", subscribe_ext_vel_ecef_, false);
  getParam<bool>(node, "subscribe_ext_vel_body", subscribe_ext_vel_body_, false);
  getParam<bool>(node, "subscribe_ext_heading_ned", subscribe_ext_heading_ned_, false);
  getParam<bool>(node, "subscribe_ext_heading_enu", subscribe_ext_heading_enu_, false);
  getParam<bool>(node, "subscribe_ext_mag", subscribe_ext_mag_, false);
  getParam<bool>(node, "subscribe_ext_pressure", subscribe_ext_pressure_, false);

  // NMEA streaming
  getParam<bool>(node, "nmea_message_allow_duplicate_talker_ids", nmea_message_allow_duplicate_talker_ids_, false);

  // Raw data file save
  getParam<bool>(node, "raw_file_enable", raw_file_enable_, false);
  getParam<bool>(node, "raw_file_include_support_data", raw_file_include_support_data_, false);

  // ROS2 can only fetch double vectors from config, so convert the doubles to floats for the MIP SDK
  for (int i = 0; i < NUM_GNSS; i++)
    gnss_antenna_offset_[i] = std::vector<float>(gnss_antenna_offset_double[i].begin(), gnss_antenna_offset_double[i].end());

  // Log the driver version if it was built properly
  MICROSTRAIN_INFO(node_, "Running microstrain_inertial_driver version: %s", MICROSTRAIN_DRIVER_VERSION);

  // Log the MIP SDK version
  MICROSTRAIN_INFO(node_, "Using MIP SDK version: %s", MIP_SDK_VERSION_FULL);

  // Do some configuration validation
  if (!filter_relative_pos_config_ && device_setup_)
  {
    MICROSTRAIN_WARN(node_, "No relative position configured. We will not publish relative odometry or transforms.");
    MICROSTRAIN_WARN(node_, "  Please configure relative position to publish relative position data");
    setParam<float>(node, mip_publisher_mapping_->static_topic_to_data_rate_config_key_mapping_.at(FILTER_ODOMETRY_MAP_TOPIC).c_str(), DATA_CLASS_DATA_RATE_DO_NOT_STREAM);
  }

  // Connect to the device and set it up if we were asked to
  if (!connectDevice(node))
    return false;

  if (!setupDevice(node))
    return false;

  return true;
}

bool Config::connectDevice(RosNodeType* node)
{
  // Open the device interface
  mip_device_ = std::make_shared<RosMipDeviceMain>(node_);
  if (!mip_device_->configure(node))
    return false;

  // Connect the aux port
  if (ntrip_interface_enable_)
  {
    aux_device_ = std::make_shared<RosMipDeviceAux>(node_);
    if (!aux_device_->configure(node))
    {
      MICROSTRAIN_ERROR(node_, "Failed to open aux port");
      return false;
    }
    aux_device_->connection()->shouldParseNmea(ntrip_interface_enable_);
  }

  return true;
}

bool Config::setupDevice(RosNodeType* node)
{
  // Read the config used by this section
  bool save_settings;
  bool filter_reset_after_config;
  getParam<bool>(node, "save_settings", save_settings, true);
  getParam<bool>(node, "filter_reset_after_config", filter_reset_after_config, true);

  mip::CmdResult mip_cmd_result;

  // Configure the device to stream data using the topic mapping
  MICROSTRAIN_DEBUG(node_, "Setting up data streams");
  mip_publisher_mapping_ = std::make_shared<MipPublisherMapping>(node_, mip_device_);
  if (!mip_publisher_mapping_->configure(node))
    return false;

  // If the device has no way of obtaining a global position, disable global transform mode
  if (tf_mode_ == TF_MODE_GLOBAL && !mip_device_->supportsDescriptor(mip::data_filter::DESCRIPTOR_SET, mip::data_filter::EcefPos::FIELD_DESCRIPTOR) && !mip_device_->supportsDescriptor(mip::data_filter::DESCRIPTOR_SET, mip::data_filter::PositionLlh::FIELD_DESCRIPTOR))
  {
    MICROSTRAIN_ERROR(node_, "Device does not support Global tf_mode as it has no way of obtaining global position");
    return false;
  }

  // Send commands to the device to configure it
  if (device_setup_)
  {
    MICROSTRAIN_DEBUG(node_, "Configuring device");
    if (!configureBase(node) ||
        !configure3DM(node) ||
        !configureGNSS(node) ||
        !configureFilter(node))
      return false;

    // Save the settings to the device, if enabled
    if (save_settings)
    {
      if (mip_device_->supportsDescriptor(mip::commands_3dm::DESCRIPTOR_SET, mip::commands_3dm::CMD_DEVICE_SETTINGS))
      {
        MICROSTRAIN_INFO(node_, "Saving the launch file configuration settings to the device");
        if (!(mip_cmd_result = mip::commands_3dm::saveDeviceSettings(*mip_device_)))
        {
          MICROSTRAIN_MIP_SDK_ERROR(node_, mip_cmd_result, "Failed to save device settings");
          return false;
        }
      }
      else
      {
        MICROSTRAIN_WARN(node_, "Device does not support the device settings command");
      }
    }
    else
    {
      MICROSTRAIN_INFO(node_, "Note: The settings were not saved as startup settings. Power cycling will remove changes from device");
    }

    // Reset the filter, if enabled
    if (filter_reset_after_config)
    {
      if (mip_device_->supportsDescriptor(mip::commands_filter::DESCRIPTOR_SET, mip::commands_filter::CMD_RESET_FILTER))
      {
        MICROSTRAIN_INFO(node_, "Resetting the filter after the configuration is complete.");
        if (!(mip_cmd_result = mip::commands_filter::reset(*mip_device_)))
        {
          MICROSTRAIN_MIP_SDK_ERROR(node_, mip_cmd_result, "Failed to reset filter");
          return false;
        }
      }
      else
      {
        MICROSTRAIN_WARN(node_, "Device does not support the filter reset command");
      }
    }
    else
    {
      MICROSTRAIN_INFO(node_, "Note: The filter was not reset after configuration.");
    }
  }
  return true;
}

bool Config::configureBase(RosNodeType* node)
{
  // Read local config
  bool set_baud;
  int32_t aux_baudrate;
  getParam<bool>(node, "set_baud", set_baud, false);
  getParam<int32_t>(node, "aux_baudrate", aux_baudrate, 115200);

  mip::CmdResult mip_cmd_result;
  const uint8_t descriptor_set = mip::commands_base::DESCRIPTOR_SET;

  // We will handle setting the aux port baudrate here if we were requested to do so
  // We will not handle setting the main port baudrate because that is handled in the connection class in a way that will always work
  if (mip_device_->supportsDescriptor(descriptor_set, mip::commands_base::CMD_COMM_SPEED))
  {
    if (set_baud)
    {
      // Only set the baudrate if the device has an aux port (we can check by fetching the baudrate)
      uint32_t tmp_baud;
      if (!!(mip_cmd_result = mip::commands_base::readCommSpeed(*mip_device_, 2, &tmp_baud)))
      {
        MICROSTRAIN_INFO(node_, "Note: Setting aux port baudrate to %d", aux_baudrate);
        if (!(mip_cmd_result = mip::commands_base::writeCommSpeed(*mip_device_, 2, aux_baudrate)))
        {
          MICROSTRAIN_MIP_SDK_ERROR(node_, mip_cmd_result, "Failed to write aux port baudrate");
          return false;
        }

        // Reopen the aux port if it is already open
        if (aux_device_ != nullptr)
        {
          if (!aux_device_->reconnect())
          {
            MICROSTRAIN_ERROR(node_, "Failed to open aux port after configuring baudrate");
            return false;
          }
        }
      }
    }
  }
  else
  {
    MICROSTRAIN_INFO(node_, "Device does not support comm speed command");
  }

  return true;
}

bool Config::configure3DM(RosNodeType* node)
{
  // Read local config
  bool gpio_config;
  bool nmea_message_config;
  int filter_pps_source;
  float hardware_odometer_scaling;
  float hardware_odometer_uncertainty;
  bool sbas_enable, sbas_enable_ranging, sbas_enable_corrections, sbas_apply_integrity;
  std::vector<uint16_t> sbas_prns;
  bool low_pass_filter_config;
  bool accel_low_pass_filter_enable, accel_low_pass_filter_auto;
  float accel_low_pass_filter_frequency;
  bool gyro_low_pass_filter_enable, gyro_low_pass_filter_auto;
  float gyro_low_pass_filter_frequency;
  bool mag_low_pass_filter_enable, mag_low_pass_filter_auto;
  float mag_low_pass_filter_frequency;
  bool pressure_low_pass_filter_enable, pressure_low_pass_filter_auto;
  float pressure_low_pass_filter_frequency;
  getParam<bool>(node, "gpio_config", gpio_config, false);
  getParam<bool>(node, "nmea_message_config", nmea_message_config, false);
  getParam<int32_t>(node, "filter_pps_source", filter_pps_source, 1);
  getParam<float>(node, "odometer_scaling", hardware_odometer_scaling, 0.0);
  getParam<float>(node, "odometer_uncertainty", hardware_odometer_uncertainty, 0.0);
  getParam<bool>(node, "sbas_enable", sbas_enable, false);
  getParam<bool>(node, "sbas_enable_ranging", sbas_enable_ranging, false);
  getParam<bool>(node, "sbas_enable_corrections", sbas_enable_corrections, false);
  getParam<bool>(node, "sbas_apply_integrity", sbas_apply_integrity, false);
  getUint16ArrayParam(node, "sbas_included_prns", sbas_prns, std::vector<uint16_t>());
  getParam<bool>(node, "low_pass_filter_config", low_pass_filter_config, false);
  getParam<bool>(node, "accel_low_pass_filter_enable", accel_low_pass_filter_enable, false);
  getParam<bool>(node, "accel_low_pass_filter_auto", accel_low_pass_filter_auto, false);
  getParamFloat(node, "accel_low_pass_filter_frequency", accel_low_pass_filter_frequency, 0);
  getParam<bool>(node, "gyro_low_pass_filter_enable", gyro_low_pass_filter_enable, false);
  getParam<bool>(node, "gyro_low_pass_filter_auto", gyro_low_pass_filter_auto, false);
  getParamFloat(node, "gyro_low_pass_filter_frequency", gyro_low_pass_filter_frequency, 0);
  getParam<bool>(node, "mag_low_pass_filter_enable", mag_low_pass_filter_enable, false);
  getParam<bool>(node, "mag_low_pass_filter_auto", mag_low_pass_filter_auto, false);
  getParamFloat(node, "mag_low_pass_filter_frequency", mag_low_pass_filter_frequency, 0);
  getParam<bool>(node, "pressure_low_pass_filter_enable", pressure_low_pass_filter_enable, false);
  getParam<bool>(node, "pressure_low_pass_filter_auto", pressure_low_pass_filter_auto, false);
  getParamFloat(node, "pressure_low_pass_filter_frequency", pressure_low_pass_filter_frequency, 0);

  mip::CmdResult mip_cmd_result;
  const uint8_t descriptor_set = mip::commands_3dm::DESCRIPTOR_SET;

  // Configure all available pins
  if (mip_device_->supportsDescriptor(descriptor_set, mip::commands_3dm::CMD_GPIO_CONFIG))
  {
    if (gpio_config)
    {
      const int max_num_gpio = 4;
      for (int gpio_pin = 1; gpio_pin < max_num_gpio + 1; gpio_pin++)
      {
        int32_t gpio_feature;
        int32_t gpio_behavior;
        int32_t gpio_pin_mode;
        getParam<int32_t>(node, "gpio" + std::to_string(gpio_pin) + "_feature", gpio_feature, 0);
        getParam<int32_t>(node, "gpio" + std::to_string(gpio_pin) + "_behavior", gpio_behavior, 0);
        getParam<int32_t>(node, "gpio" + std::to_string(gpio_pin) + "_pin_mode", gpio_pin_mode, 0);

        MICROSTRAIN_INFO(node_, "Configuring GPIO%i to: feature = %i, behavior = %i, pinMode = %i", gpio_pin, gpio_feature, gpio_behavior, gpio_pin_mode);

        mip::commands_3dm::GpioConfig::PinMode gpio_pin_mode_bitfield;
        gpio_pin_mode_bitfield.value = gpio_pin_mode;
        if (!(mip_cmd_result = mip::commands_3dm::writeGpioConfig(*mip_device_, gpio_pin,
            static_cast<mip::commands_3dm::GpioConfig::Feature>(gpio_feature),
            static_cast<mip::commands_3dm::GpioConfig::Behavior>(gpio_behavior),
            gpio_pin_mode_bitfield)))
        {
          MICROSTRAIN_ERROR(node_, "Failed to configure GPIO%i", gpio_pin);
          MICROSTRAIN_ERROR(node_, "  Error(%d): %s", mip_cmd_result.value, mip_cmd_result.name());
          return false;
        }
      }
    }
    else
    {
      MICROSTRAIN_INFO(node_, "Note: Not configuring GPIO");
    }
  }
  else
  {
    MICROSTRAIN_INFO(node_, "Note: The device does not support the GPIO config command");
  }

  // Set PPS source
  if (mip_device_->supportsDescriptor(descriptor_set, mip::commands_3dm::CMD_PPS_SOURCE))
  {
    MICROSTRAIN_INFO(node_, "Setting PPS source to 0x%04x", filter_pps_source);
    if (!(mip_cmd_result = mip::commands_3dm::writePpsSource(*mip_device_, static_cast<mip::commands_3dm::PpsSource::Source>(filter_pps_source))))
    {
      MICROSTRAIN_MIP_SDK_ERROR(node_, mip_cmd_result, "Failed to configure PPS source");
      return false;
    }
  }
  else
  {
    MICROSTRAIN_INFO(node_, "Note: The device does not support the PPS source command");
  }

  // Hardware odometer configuration
  if (mip_device_->supportsDescriptor(descriptor_set, mip::commands_3dm::CMD_ODOMETER_CONFIG))
  {
    const auto hardware_odometer_mode = enable_hardware_odometer_ ? mip::commands_3dm::Odometer::Mode::QUADRATURE : mip::commands_3dm::Odometer::Mode::DISABLED;
    MICROSTRAIN_INFO(node_, "Setting hardware odometer to: mode = %d, scaling = %f, uncertainty = %f", static_cast<int32_t>(hardware_odometer_mode), hardware_odometer_scaling, hardware_odometer_uncertainty);
    if (!(mip::commands_3dm::writeOdometer(*mip_device_, hardware_odometer_mode, hardware_odometer_scaling, hardware_odometer_uncertainty)))
    {
      MICROSTRAIN_MIP_SDK_ERROR(node_, mip_cmd_result, "Failed to configure hardware odometer");
      return false;
    }
  }
  else
  {
    MICROSTRAIN_INFO(node_, "Note: The device does not support the odometer settings command");
  }

  // Support channel setup
  if (raw_file_enable_)
  {
    if (mip_device_->supportsDescriptor(descriptor_set, mip::commands_3dm::CMD_CONFIGURE_FACTORY_STREAMING))
    {
      if (raw_file_include_support_data_)
      {
        if (!(mip_cmd_result = mip::commands_3dm::factoryStreaming(*mip_device_, mip::commands_3dm::FactoryStreaming::Action::MERGE, 0)))
        {
          MICROSTRAIN_MIP_SDK_ERROR(node_, mip_cmd_result, "Failed to configure factory streaming channels");
          return false;
        }

        // Also enable aiding command echo when collecting a factory support binary
        if (mip_device_->supportsDescriptor(mip::commands_aiding::DESCRIPTOR_SET, mip::commands_aiding::AidingEchoControl::FIELD_DESCRIPTOR))
        {
          if (!(mip_cmd_result = mip::commands_aiding::writeAidingEchoControl(*mip_device_, mip::commands_aiding::AidingEchoControl::Mode::RESPONSE)))
          {
            MICROSTRAIN_MIP_SDK_ERROR(node_, mip_cmd_result, "Failed to configure aiding echo control");
            return false;
          }
        }
        else
        {
          MICROSTRAIN_DEBUG(node_, "Device does not support aiding echo control");
        }
      }
      else
      {
        MICROSTRAIN_INFO(node_, "Not configuring factory streaming channels");
      }
    }
    else
    {
      MICROSTRAIN_INFO(node_, "Note: The device does not support the factory streaming channels setup command");
      if (raw_file_include_support_data_)
      {
        MICROSTRAIN_ERROR(node_, "Could not configure support data even though it was requested. Exiting...");
        return false;
      }
    }
  }

  // SBAS settings
  if (mip_device_->supportsDescriptor(descriptor_set, mip::commands_3dm::CMD_GNSS_SBAS_SETTINGS))
  {
    std::stringstream prn_ss;
    prn_ss << "[ ";
    for (const auto sbas_prn : sbas_prns)
      prn_ss << sbas_prn << ", ";
    prn_ss << "]";
    MICROSTRAIN_INFO(node_, "Configuring SBAS with:");
    MICROSTRAIN_INFO(node_, "  enable = %d", sbas_enable);
    MICROSTRAIN_INFO(node_, "  enable ranging = %d", sbas_enable_ranging);
    MICROSTRAIN_INFO(node_, "  enable corrections = %d", sbas_enable_corrections);
    MICROSTRAIN_INFO(node_, "  apply integrity = %d", sbas_apply_integrity);
    MICROSTRAIN_INFO(node_, "  prns: %s", prn_ss.str().c_str());
    mip::commands_3dm::GnssSbasSettings::SBASOptions sbas_options;
    sbas_options.enableRanging(sbas_enable_ranging);
    sbas_options.enableCorrections(sbas_enable_corrections);
    sbas_options.applyIntegrity(sbas_apply_integrity);
    if (!(mip_cmd_result = mip::commands_3dm::writeGnssSbasSettings(*mip_device_, sbas_enable, sbas_options, sbas_prns.size(), sbas_prns.data())))
    {
      MICROSTRAIN_MIP_SDK_ERROR(node_, mip_cmd_result, "Failed to configure SBAS settings");
      return false;
    }
  }
  else
  {
    MICROSTRAIN_INFO(node_, "Note: The device does not support the SBAS settings command");
  }

  // NMEA Message format
  if (mip_device_->supportsDescriptor(descriptor_set, mip::commands_3dm::CMD_NMEA_MESSAGE_FORMAT))
  {
    if (nmea_message_config)
    {
      /// Get the talker IDs for the descriptor sets that need them
      int32_t gnss1_nmea_talker_id, gnss2_nmea_talker_id, filter_nmea_talker_id;
      getParam<int32_t>(node, "gnss1_nmea_talker_id", gnss1_nmea_talker_id, 0);
      getParam<int32_t>(node, "gnss2_nmea_talker_id", gnss2_nmea_talker_id, 0);
      getParam<int32_t>(node, "filter_nmea_talker_id", filter_nmea_talker_id, 0);

      // Save the talker IDs to a map so we can look up the right frame IDs
      nmea_talker_id_to_frame_id_mapping_[MipMapping::nmeaFormatTalkerIdString(static_cast<mip::commands_3dm::NmeaMessage::TalkerID>(gnss1_nmea_talker_id))] = gnss_frame_id_[GNSS1_ID];
      nmea_talker_id_to_frame_id_mapping_[MipMapping::nmeaFormatTalkerIdString(static_cast<mip::commands_3dm::NmeaMessage::TalkerID>(gnss2_nmea_talker_id))] = gnss_frame_id_[GNSS2_ID];
      nmea_talker_id_to_frame_id_mapping_[MipMapping::nmeaFormatTalkerIdString(static_cast<mip::commands_3dm::NmeaMessage::TalkerID>(filter_nmea_talker_id))] = frame_id_;

      // Populate the NMEA message config options
      std::vector<mip::commands_3dm::NmeaMessage> formats;
      if (!populateNmeaMessageFormat(node, "imu_nmea_prkr_data_rate", mip::commands_3dm::NmeaMessage::TalkerID::IGNORED, mip::data_sensor::DESCRIPTOR_SET, mip::commands_3dm::NmeaMessage::MessageID::PKRR, &formats) ||
          !populateNmeaMessageFormat(node, "gnss1_nmea_gga_data_rate", static_cast<mip::commands_3dm::NmeaMessage::TalkerID>(gnss1_nmea_talker_id), mip::data_gnss::MIP_GNSS1_DATA_DESC_SET, mip::commands_3dm::NmeaMessage::MessageID::GGA, &formats) ||
          !populateNmeaMessageFormat(node, "gnss1_nmea_gll_data_rate", static_cast<mip::commands_3dm::NmeaMessage::TalkerID>(gnss1_nmea_talker_id), mip::data_gnss::MIP_GNSS1_DATA_DESC_SET, mip::commands_3dm::NmeaMessage::MessageID::GLL, &formats) ||
          !populateNmeaMessageFormat(node, "gnss1_nmea_gsv_data_rate", static_cast<mip::commands_3dm::NmeaMessage::TalkerID>(gnss1_nmea_talker_id), mip::data_gnss::MIP_GNSS1_DATA_DESC_SET, mip::commands_3dm::NmeaMessage::MessageID::GSV, &formats) ||
          !populateNmeaMessageFormat(node, "gnss1_nmea_rmc_data_rate", static_cast<mip::commands_3dm::NmeaMessage::TalkerID>(gnss1_nmea_talker_id), mip::data_gnss::MIP_GNSS1_DATA_DESC_SET, mip::commands_3dm::NmeaMessage::MessageID::RMC, &formats) ||
          !populateNmeaMessageFormat(node, "gnss1_nmea_vtg_data_rate", static_cast<mip::commands_3dm::NmeaMessage::TalkerID>(gnss1_nmea_talker_id), mip::data_gnss::MIP_GNSS1_DATA_DESC_SET, mip::commands_3dm::NmeaMessage::MessageID::VTG, &formats) ||
          !populateNmeaMessageFormat(node, "gnss1_nmea_hdt_data_rate", static_cast<mip::commands_3dm::NmeaMessage::TalkerID>(gnss1_nmea_talker_id), mip::data_gnss::MIP_GNSS1_DATA_DESC_SET, mip::commands_3dm::NmeaMessage::MessageID::HDT, &formats) ||
          !populateNmeaMessageFormat(node, "gnss1_nmea_zda_data_rate", static_cast<mip::commands_3dm::NmeaMessage::TalkerID>(gnss1_nmea_talker_id), mip::data_gnss::MIP_GNSS1_DATA_DESC_SET, mip::commands_3dm::NmeaMessage::MessageID::ZDA, &formats) ||
          !populateNmeaMessageFormat(node, "gnss2_nmea_gga_data_rate", static_cast<mip::commands_3dm::NmeaMessage::TalkerID>(gnss2_nmea_talker_id), mip::data_gnss::MIP_GNSS2_DATA_DESC_SET, mip::commands_3dm::NmeaMessage::MessageID::GGA, &formats) ||
          !populateNmeaMessageFormat(node, "gnss2_nmea_gll_data_rate", static_cast<mip::commands_3dm::NmeaMessage::TalkerID>(gnss2_nmea_talker_id), mip::data_gnss::MIP_GNSS2_DATA_DESC_SET, mip::commands_3dm::NmeaMessage::MessageID::GLL, &formats) ||
          !populateNmeaMessageFormat(node, "gnss2_nmea_gsv_data_rate", static_cast<mip::commands_3dm::NmeaMessage::TalkerID>(gnss2_nmea_talker_id), mip::data_gnss::MIP_GNSS2_DATA_DESC_SET, mip::commands_3dm::NmeaMessage::MessageID::GSV, &formats) ||
          !populateNmeaMessageFormat(node, "gnss2_nmea_rmc_data_rate", static_cast<mip::commands_3dm::NmeaMessage::TalkerID>(gnss2_nmea_talker_id), mip::data_gnss::MIP_GNSS2_DATA_DESC_SET, mip::commands_3dm::NmeaMessage::MessageID::RMC, &formats) ||
          !populateNmeaMessageFormat(node, "gnss2_nmea_vtg_data_rate", static_cast<mip::commands_3dm::NmeaMessage::TalkerID>(gnss2_nmea_talker_id), mip::data_gnss::MIP_GNSS2_DATA_DESC_SET, mip::commands_3dm::NmeaMessage::MessageID::VTG, &formats) ||
          !populateNmeaMessageFormat(node, "gnss2_nmea_hdt_data_rate", static_cast<mip::commands_3dm::NmeaMessage::TalkerID>(gnss2_nmea_talker_id), mip::data_gnss::MIP_GNSS2_DATA_DESC_SET, mip::commands_3dm::NmeaMessage::MessageID::HDT, &formats) ||
          !populateNmeaMessageFormat(node, "gnss2_nmea_zda_data_rate", static_cast<mip::commands_3dm::NmeaMessage::TalkerID>(gnss2_nmea_talker_id), mip::data_gnss::MIP_GNSS2_DATA_DESC_SET, mip::commands_3dm::NmeaMessage::MessageID::ZDA, &formats) ||
          !populateNmeaMessageFormat(node, "filter_nmea_gga_data_rate", static_cast<mip::commands_3dm::NmeaMessage::TalkerID>(filter_nmea_talker_id), mip::data_filter::DESCRIPTOR_SET, mip::commands_3dm::NmeaMessage::MessageID::GGA, &formats) ||
          !populateNmeaMessageFormat(node, "filter_nmea_gll_data_rate", static_cast<mip::commands_3dm::NmeaMessage::TalkerID>(filter_nmea_talker_id), mip::data_filter::DESCRIPTOR_SET, mip::commands_3dm::NmeaMessage::MessageID::GLL, &formats) ||
          !populateNmeaMessageFormat(node, "filter_nmea_rmc_data_rate", static_cast<mip::commands_3dm::NmeaMessage::TalkerID>(filter_nmea_talker_id), mip::data_filter::DESCRIPTOR_SET, mip::commands_3dm::NmeaMessage::MessageID::RMC, &formats) ||
          !populateNmeaMessageFormat(node, "filter_nmea_hdt_data_rate", static_cast<mip::commands_3dm::NmeaMessage::TalkerID>(filter_nmea_talker_id), mip::data_filter::DESCRIPTOR_SET, mip::commands_3dm::NmeaMessage::MessageID::HDT, &formats) ||
          !populateNmeaMessageFormat(node, "filter_nmea_prka_data_rate", static_cast<mip::commands_3dm::NmeaMessage::TalkerID>(filter_nmea_talker_id), mip::data_filter::DESCRIPTOR_SET, mip::commands_3dm::NmeaMessage::MessageID::PKRA, &formats))
        return false;

      // Send them to the device
      if (formats.size() <= 0)
        MICROSTRAIN_INFO(node_, "Disabling NMEA message streaming from main port");
      else
        MICROSTRAIN_INFO(node_, "Sending %lu NMEA message formats to device", formats.size());
      if (!(mip_cmd_result = mip::commands_3dm::writeNmeaMessageFormat(*mip_device_, formats.size(), formats.data())))
      {
        MICROSTRAIN_MIP_SDK_ERROR(node_, mip_cmd_result, "Failed to configure NMEA message format");
        return false;
      }
    }
    else
    {
      MICROSTRAIN_INFO(node_, "Not configuring NMEA message format because 'nmea_message_config' is false");
    }
  }
  else
  {
    MICROSTRAIN_INFO(node_, "Note: The device does not support the nmea message format command");
  }

  // Low pass filter settings.
  std::vector<std::tuple<uint8_t, bool, bool, float>> low_pass_filter_settings =
  {
    {mip::data_sensor::DATA_ACCEL_SCALED, accel_low_pass_filter_enable, accel_low_pass_filter_auto, accel_low_pass_filter_frequency},
    {mip::data_sensor::DATA_GYRO_SCALED, gyro_low_pass_filter_enable, gyro_low_pass_filter_auto, gyro_low_pass_filter_frequency},
    {mip::data_sensor::DATA_MAG_SCALED, mag_low_pass_filter_enable, mag_low_pass_filter_auto, mag_low_pass_filter_frequency},
    {mip::data_sensor::DATA_PRESSURE_SCALED, pressure_low_pass_filter_enable, pressure_low_pass_filter_auto, pressure_low_pass_filter_frequency},
  };
  const bool supports_deprecated_low_pass_filter_settings = mip_device_->supportsDescriptor(mip::commands_3dm::ImuLowpassFilter::DESCRIPTOR_SET, mip::commands_3dm::ImuLowpassFilter::FIELD_DESCRIPTOR);
  const bool supports_low_pass_filter_settings = mip_device_->supportsDescriptor(mip::commands_3dm::LowpassFilter::DESCRIPTOR_SET, mip::commands_3dm::LowpassFilter::FIELD_DESCRIPTOR);
  if (supports_deprecated_low_pass_filter_settings || supports_low_pass_filter_settings)
  {
    if (low_pass_filter_config)
    {
      for (const auto& low_pass_filter_entry : low_pass_filter_settings)
      {
        const uint8_t low_pass_filter_field_descriptor = std::get<0>(low_pass_filter_entry);
        const bool low_pass_filter_enable = std::get<1>(low_pass_filter_entry);
        const bool low_pass_filter_auto = std::get<2>(low_pass_filter_entry);
        const float low_pass_filter_frequency = std::get<3>(low_pass_filter_entry);
        if (supports_low_pass_filter_settings)
        {
          MICROSTRAIN_INFO(node_, "Configuring low pass filter with:");
          MICROSTRAIN_INFO(node_, "  descriptor_set = 0x%02x", mip::data_sensor::DESCRIPTOR_SET);
          MICROSTRAIN_INFO(node_, "  field_descriptor = 0x%02x", low_pass_filter_field_descriptor);
          MICROSTRAIN_INFO(node_, "  enable = %d", low_pass_filter_enable);
          MICROSTRAIN_INFO(node_, "  manual = %d", !low_pass_filter_auto);
          MICROSTRAIN_INFO(node_, "  frequency = %f", low_pass_filter_frequency);
          if (!(mip_cmd_result = mip::commands_3dm::writeLowpassFilter(*mip_device_, mip::data_sensor::DESCRIPTOR_SET, low_pass_filter_field_descriptor, low_pass_filter_enable, !low_pass_filter_auto, low_pass_filter_frequency)))
          {
            MICROSTRAIN_MIP_SDK_ERROR(node_, mip_cmd_result, "Failed to configure low pass filter settings");
            return false;
          }
        }
        else
        {
          MICROSTRAIN_INFO(node_, "Configuring low pass filter with:");
          MICROSTRAIN_INFO(node_, "  field_descriptor = 0x%02x", low_pass_filter_field_descriptor);
          MICROSTRAIN_INFO(node_, "  enable = %d", low_pass_filter_enable);
          MICROSTRAIN_INFO(node_, "  manual = %d", !low_pass_filter_auto);
          MICROSTRAIN_INFO(node_, "  frequency = %u", static_cast<uint16_t>(std::round(low_pass_filter_frequency)));
          if (!(mip_cmd_result = mip::commands_3dm::writeImuLowpassFilter(*mip_device_, low_pass_filter_field_descriptor, low_pass_filter_enable, !low_pass_filter_auto, static_cast<uint16_t>(std::round(low_pass_filter_frequency)), 0)))
          {
            MICROSTRAIN_MIP_SDK_ERROR(node_, mip_cmd_result, "Failed to configure low pass filter settings");
            return false;
          }
        }
      }
    }
    else
    {
      MICROSTRAIN_INFO(node_, "Not configuring low pass filter settings because 'low_pass_filter_config' is false");
    }
  }
  else
  {
    MICROSTRAIN_INFO(node_, "Note: The device does not support the low pass filter settings command");
  }

  return true;
}

bool Config::configureGNSS(RosNodeType* node)
{
  bool gnss_glonass_enable_bool;
  bool gnss_galileo_enable_bool;
  bool gnss_beidou_enable_bool;
  getParam<bool>(node, "gnss_glonass_enable", gnss_glonass_enable_bool, true);
  getParam<bool>(node, "gnss_galileo_enable", gnss_galileo_enable_bool, true);
  getParam<bool>(node, "gnss_beidou_enable", gnss_beidou_enable_bool, true);

  mip::CmdResult mip_cmd_result;
  const uint8_t descriptor_set = mip::commands_gnss::DESCRIPTOR_SET;

  // RTK configuration
  if (mip_device_->supportsDescriptor(descriptor_set, mip::commands_gnss::CMD_RTK_DONGLE_CONFIGURATION))
  {
    uint8_t reserved[3];
    MICROSTRAIN_INFO(node_, "Setting RTK dongle enable to %d", rtk_dongle_enable_);
    if (!(mip_cmd_result = mip::commands_gnss::writeRtkDongleConfiguration(*mip_device_, rtk_dongle_enable_, reserved)))
    {
      MICROSTRAIN_MIP_SDK_ERROR(node_, mip_cmd_result, "Failed to write RTK dongle configuration");
      return false;
    }
  }
  else
  {
    MICROSTRAIN_INFO(node_, "Note: Device does not support the RTK dongle config command");
  }

  // GNSS Signal confiuration
  if (mip_device_->supportsDescriptor(descriptor_set, mip::commands_gnss::CMD_SIGNAL_CONFIGURATION))
  {
    uint8_t gnss_gps_enable = 3;
    uint8_t gnss_glonass_enable = gnss_glonass_enable_bool ? 3 : 0;
    uint8_t gnss_galileo_enable = gnss_galileo_enable_bool ? 3 : 0;
    uint8_t gnss_beidou_enable = gnss_beidou_enable_bool ? 3 : 0;
    uint8_t reserved[4];
    MICROSTRAIN_INFO(node_, "Setting GNSS Signal Configuration to:");
    MICROSTRAIN_INFO(node_, "  glonass_enable = %d", gnss_glonass_enable);
    MICROSTRAIN_INFO(node_, "  galileo_enable = %d", gnss_galileo_enable);
    MICROSTRAIN_INFO(node_, "  beidou_enable = %d", gnss_beidou_enable);
    if (!(mip_cmd_result = mip::commands_gnss::writeSignalConfiguration(*mip_device_, gnss_gps_enable, gnss_glonass_enable, gnss_galileo_enable, gnss_beidou_enable, reserved)))
    {
      MICROSTRAIN_MIP_SDK_ERROR(node_, mip_cmd_result, "Failed to write GNSS Signal configuration");
      return false;
    }
  }
  else
  {
    MICROSTRAIN_INFO(node_, "Note: Device does not support Siangle Config command");
  }

  return true;
}

bool Config::configureFilter(RosNodeType* node)
{
  // Read some generic filter info
  int heading_source;
  float initial_heading;
  bool filter_auto_init = true;
  int dynamics_mode;
  int32_t declination_source;
  double declination;
  int32_t gnss_aiding_source_control;
  getParam<int32_t>(node, "filter_declination_source", declination_source, 2);
  getParam<double>(node, "filter_declination", declination, 0.23);
  getParam<int32_t>(node, "filter_heading_source", heading_source, 0x1);
  getParam<float>(node, "filter_initial_heading", initial_heading, 0.0);
  getParam<bool>(node, "filter_auto_init", filter_auto_init, true);
  getParam<int32_t>(node, "filter_dynamics_mode", dynamics_mode, 1);
  getParam<int32_t>(node, "filter_gnss_aiding_source_control", gnss_aiding_source_control, 1);

  // Read some QG7 specific filter options
  int filter_adaptive_level;
  int filter_adaptive_time_limit_ms;
  int filter_init_condition_src;
  int filter_auto_heading_alignment_selector;
  int filter_init_reference_frame;
  std::vector<double> filter_init_position_double(3, 0.0);
  std::vector<double> filter_init_velocity_double(3, 0.0);
  std::vector<double> filter_init_attitude_double(3, 0.0);
  double filter_gnss_antenna_cal_max_offset;
  std::vector<double> filter_lever_arm_offset_double(3, 0.0);
  getParam<int32_t>(node, "filter_adaptive_level", filter_adaptive_level, 2);
  getParam<int32_t>(node, "filter_adaptive_time_limit_ms", filter_adaptive_time_limit_ms, 15000);
  getParam<int32_t>(node, "filter_init_condition_src", filter_init_condition_src, 0);
  getParam<int32_t>(node, "filter_auto_heading_alignment_selector", filter_auto_heading_alignment_selector, 0);
  getParam<int32_t>(node, "filter_init_reference_frame", filter_init_reference_frame, 2);
  getParam<std::vector<double>>(node, "filter_init_position", filter_init_position_double, DEFAULT_VECTOR);
  getParam<std::vector<double>>(node, "filter_init_velocity", filter_init_velocity_double, DEFAULT_VECTOR);
  getParam<std::vector<double>>(node, "filter_init_attitude", filter_init_attitude_double, DEFAULT_VECTOR);
  getParam<double>(node, "filter_gnss_antenna_cal_max_offset", filter_gnss_antenna_cal_max_offset, 0.1);
  getParam<std::vector<double>>(node, "filter_lever_arm_offset", filter_lever_arm_offset_double, DEFAULT_VECTOR);

  // Sensor2vehicle config
  int filter_sensor2vehicle_frame_selector;
  std::vector<double> filter_sensor2vehicle_frame_transformation_euler_double(3, 0.0);
  std::vector<double> filter_sensor2vehicle_frame_transformation_matrix_double(9, 0.0);
  std::vector<double> filter_sensor2vehicle_frame_transformation_quaternion_double(4, 0.0);
  getParam<int32_t>(node, "filter_sensor2vehicle_frame_selector", filter_sensor2vehicle_frame_selector, 0);
  getParam<std::vector<double>>(node, "filter_sensor2vehicle_frame_transformation_euler", filter_sensor2vehicle_frame_transformation_euler_double, DEFAULT_VECTOR);
  getParam<std::vector<double>>(node, "filter_sensor2vehicle_frame_transformation_matrix", filter_sensor2vehicle_frame_transformation_matrix_double, DEFAULT_VECTOR);
  getParam<std::vector<double>>(node, "filter_sensor2vehicle_frame_transformation_quaternion", filter_sensor2vehicle_frame_transformation_quaternion_double, DEFAULT_VECTOR);

  // ROS2 can only fetch double vectors from config, so convert the doubles to floats for the MIP SDK
  std::vector<float> filter_init_position(filter_init_position_double.begin(), filter_init_position_double.end());
  std::vector<float> filter_init_velocity(filter_init_velocity_double.begin(), filter_init_velocity_double.end());
  std::vector<float> filter_init_attitude(filter_init_attitude_double.begin(), filter_init_attitude_double.end());

  std::vector<float> filter_sensor2vehicle_frame_transformation_euler(filter_sensor2vehicle_frame_transformation_euler_double.begin(), filter_sensor2vehicle_frame_transformation_euler_double.end());
  std::vector<float> filter_sensor2vehicle_frame_transformation_matrix(filter_sensor2vehicle_frame_transformation_matrix_double.begin(), filter_sensor2vehicle_frame_transformation_matrix_double.end());
  std::vector<float> filter_sensor2vehicle_frame_transformation_quaternion(filter_sensor2vehicle_frame_transformation_quaternion_double.begin(), filter_sensor2vehicle_frame_transformation_quaternion_double.end());

  std::vector<float> filter_lever_arm_offset(filter_lever_arm_offset_double.begin(), filter_lever_arm_offset_double.end());

  mip::CmdResult mip_cmd_result;
  const uint8_t descriptor_set = mip::commands_filter::DESCRIPTOR_SET;

  // Set Declination Source
  if (mip_device_->supportsDescriptor(descriptor_set, mip::commands_filter::CMD_DECLINATION_SOURCE))
  {
    // If the declination source is none, set the declination to 0
    const auto declination_source_enum = static_cast<mip::commands_filter::FilterMagParamSource>(declination_source);
    if (declination_source_enum == mip::commands_filter::FilterMagParamSource::NONE)
      declination = 0;

    MICROSTRAIN_INFO(node_, "Setting Declination Source to %d %f", declination_source, declination);
    if (!(mip_cmd_result = mip::commands_filter::writeMagneticDeclinationSource(*mip_device_, declination_source_enum, declination)))
    {
      MICROSTRAIN_MIP_SDK_ERROR(node_, mip_cmd_result, "Failed to set declination source");
      return false;
    }
  }
  else
  {
    MICROSTRAIN_INFO(node_, "Note: Device does not support the declination source command.");
  }

  // If either antenna offset is configured with the transform selector, lookup the transform in the tf tree
  for (int i = 0; i < NUM_GNSS; i++)
  {
    if (gnss_antenna_offset_source_[i] == OFFSET_SOURCE_TRANSFORM)
    {
<<<<<<< HEAD
      // Wait until we can find the transform for the GQ7 antennas
      std::string tf_error_string;
      RosTimeType frame_time; setRosTime(&frame_time, 0, 0);
      constexpr int32_t seconds_to_wait = 2;
      while (!transform_buffer_->canTransform(frame_id_, gnss_frame_id_[i], frame_time, RosDurationType(seconds_to_wait, 0), &tf_error_string))
      {
        MICROSTRAIN_WARN(node_, "Timed out waiting for transform from %s to %s, tf error: %s", frame_id_.c_str(), gnss_frame_id_[i].c_str(), tf_error_string.c_str());
      }

      // Fetch the transform and modify it to the correct frame. If using the ROS vehicle frame, assume it is in the ROS vehicle frame, otherwise assume it is in the MicroStrain vehicle frame
      const auto& gnss_antenna_to_driver_vehicle_frame_transform = transform_buffer_->lookupTransform(frame_id_, gnss_frame_id_[i], frame_time);
      const tf2::Vector3 gnss_antenna_to_driver_vehicle_frame_translation_tf(gnss_antenna_to_driver_vehicle_frame_transform.transform.translation.x, gnss_antenna_to_driver_vehicle_frame_transform.transform.translation.y, gnss_antenna_to_driver_vehicle_frame_transform.transform.translation.z);
      const tf2::Vector3& gnss_antenna_to_microstrain_vehicle_transform_tf = driver_vehicle_frame_to_microstrain_vehicle_frame_transform_tf_ * gnss_antenna_to_driver_vehicle_frame_translation_tf;

      // Override the antenna offset with the result from the transform tree
      gnss_antenna_offset_[i][0] = gnss_antenna_to_microstrain_vehicle_transform_tf.getX();
      gnss_antenna_offset_[i][1] = gnss_antenna_to_microstrain_vehicle_transform_tf.getY();
      gnss_antenna_offset_[i][2] = gnss_antenna_to_microstrain_vehicle_transform_tf.getZ();
=======
      // Override the antenna offset with the result from the transform tree
      const tf2::Transform& gnss_antenna_to_microstrain_vehicle_transform_tf = lookupLeverArmOffsetInMicrostrainVehicleFrame(gnss_frame_id_[i]);
      gnss_antenna_offset_[i][0] = gnss_antenna_to_microstrain_vehicle_transform_tf.getOrigin().x();
      gnss_antenna_offset_[i][1] = gnss_antenna_to_microstrain_vehicle_transform_tf.getOrigin().y();
      gnss_antenna_offset_[i][2] = gnss_antenna_to_microstrain_vehicle_transform_tf.getOrigin().z();
>>>>>>> 62db5238
    }
  }

  // GNSS 1/2 antenna offsets
  if (mip_device_->supportsDescriptor(descriptor_set, mip::commands_filter::CMD_ANTENNA_OFFSET))
  {
    if (gnss_antenna_offset_source_[GNSS1_ID] != OFFSET_SOURCE_OFF)
    {
      MICROSTRAIN_INFO(node_, "Setting single antenna offset to [%f, %f, %f]",
          gnss_antenna_offset_[GNSS1_ID][0], gnss_antenna_offset_[GNSS1_ID][1], gnss_antenna_offset_[GNSS1_ID][2]);
      if (!(mip_cmd_result = mip::commands_filter::writeAntennaOffset(*mip_device_, gnss_antenna_offset_[GNSS1_ID].data())))
      {
        MICROSTRAIN_MIP_SDK_ERROR(node_, mip_cmd_result, "Cound not set single antenna offset");
        return false;
      }
    }
    else
    {
      MICROSTRAIN_INFO(node_, "Not configuring single antenna offset because gnss1_antenna_offset_source is %d", OFFSET_SOURCE_OFF);
    }
  }
  else if (mip_device_->supportsDescriptor(descriptor_set, mip::commands_filter::CMD_MULTI_ANTENNA_OFFSET))
  {
    if (gnss_antenna_offset_source_[GNSS1_ID] != OFFSET_SOURCE_OFF)
    {
      MICROSTRAIN_INFO(node_, "Setting GNSS1 antenna offset to [%f, %f, %f]",
          gnss_antenna_offset_[GNSS1_ID][0], gnss_antenna_offset_[GNSS1_ID][1], gnss_antenna_offset_[GNSS1_ID][2]);
      if (!(mip_cmd_result = mip::commands_filter::writeMultiAntennaOffset(*mip_device_, GNSS1_ID + 1, gnss_antenna_offset_[GNSS1_ID].data())))
      {
        MICROSTRAIN_MIP_SDK_ERROR(node_, mip_cmd_result, "Could not set multi antenna offset for GNSS1");
        return false;
      }
    }
    else
    {
      MICROSTRAIN_INFO(node_, "Not configuring GNSS1 antenna offset because gnss1_antenna_offset_source is %d", OFFSET_SOURCE_OFF);
    }

    if (gnss_antenna_offset_source_[GNSS2_ID] != OFFSET_SOURCE_OFF)
    {
      MICROSTRAIN_INFO(node_, "Setting GNSS2 antenna offset to [%f, %f, %f]",
          gnss_antenna_offset_[GNSS2_ID][0], gnss_antenna_offset_[GNSS2_ID][1], gnss_antenna_offset_[GNSS2_ID][2]);
      if (!(mip_cmd_result = mip::commands_filter::writeMultiAntennaOffset(*mip_device_, GNSS2_ID + 1, gnss_antenna_offset_[GNSS2_ID].data())))
      {
        MICROSTRAIN_MIP_SDK_ERROR(node_, mip_cmd_result, "Could not set multi antenna offset for GNSS2");
        return false;
      }
    }
    else
    {
      MICROSTRAIN_INFO(node_, "Not configuring GNSS2 antenna offset because gnss2_antenna_offset_source is %d", OFFSET_SOURCE_OFF);
    }
  }
  else
  {
    MICROSTRAIN_INFO(node_, "Note: Device does not support GNSS antenna offsets");
  }

  // Set dynamics mode
  if (mip_device_->supportsDescriptor(descriptor_set, mip::commands_filter::CMD_VEHICLE_DYNAMICS_MODE))
  {
    MICROSTRAIN_INFO(node_, "Setting vehicle dynamics mode to 0x%02x", dynamics_mode);
    if (!(mip_cmd_result = mip::commands_filter::writeVehicleDynamicsMode(*mip_device_, static_cast<mip::commands_filter::VehicleDynamicsMode::DynamicsMode>(dynamics_mode))))
    {
      MICROSTRAIN_MIP_SDK_ERROR(node_, mip_cmd_result, "Could not set vehicle dynamics mode");
      return false;
    }
  }
  else
  {
    MICROSTRAIN_INFO(node_, "Note: The device does not support the vehicle dynamics mode command.");
  }

  // Set GNSS aiding source control
  if (mip_device_->supportsDescriptor(descriptor_set, mip::commands_filter::CMD_GNSS_SOURCE_CONTROL))
  {
    MICROSTRAIN_INFO(node_, "Setting GNSS aiding source control to %d", gnss_aiding_source_control);
    if (!(mip_cmd_result = mip::commands_filter::writeGnssSource(*mip_device_, static_cast<mip::commands_filter::GnssSource::Source>(gnss_aiding_source_control))))
    {
      MICROSTRAIN_MIP_SDK_ERROR(node_, mip_cmd_result, "Could not set GNSS aiding source control");
      return false;
    }
  }

  // Set heading Source
  if (mip_device_->supportsDescriptor(descriptor_set, mip::commands_filter::CMD_HEADING_UPDATE_CONTROL))
  {
    MICROSTRAIN_INFO(node_, "Setting heading source to %d", heading_source);
    const auto heading_source_enum = static_cast<mip::commands_filter::HeadingSource::Source>(heading_source);
    if (!configureHeadingSource(heading_source_enum))
      return false;

    if (mip_device_->supportsDescriptor(descriptor_set, mip::commands_filter::CMD_SET_INITIAL_HEADING))
    {
      if (heading_source_enum == mip::commands_filter::HeadingSource::Source::NONE)
      {
        MICROSTRAIN_INFO(node_, "Setting initial heading to %f", initial_heading);
        if (!(mip_cmd_result = mip::commands_filter::setInitialHeading(*mip_device_, initial_heading)))
        {
          MICROSTRAIN_MIP_SDK_ERROR(node_, mip_cmd_result, "Could not set initial heading");
          return false;
        }
      }
      else
      {
        MICROSTRAIN_INFO(node_, "Note: Not setting initial heading because heading source is not 0");
      }
    }
    else
    {
      MICROSTRAIN_INFO(node_, "Note: Device does not support the set initial heading command");
    }
  }
  else
  {
    MICROSTRAIN_INFO(node_, "Note: The device does not support the heading source command.");
  }

  // Set the filter autoinitialization, if suppored
  if (mip_device_->supportsDescriptor(descriptor_set, mip::commands_filter::CMD_AUTOINIT_CONTROL))
  {
    MICROSTRAIN_INFO(node_, "Setting autoinitialization to %d", filter_auto_init);
    if (!(mip::commands_filter::writeAutoInitControl(*mip_device_, filter_auto_init)))
    {
      MICROSTRAIN_MIP_SDK_ERROR(node_, mip_cmd_result, "Failed to configure filter auto initialization");
      return false;
    }
  }
  else
  {
    MICROSTRAIN_INFO(node_, "Note: The device does not support the filter autoinitialization command.");
  }

  // Set the filter adaptive settings
  if (mip_device_->supportsDescriptor(descriptor_set, mip::commands_filter::CMD_ADAPTIVE_FILTER_OPTIONS))
  {
    MICROSTRAIN_INFO(node_, "Setting autoadaptive options to: level = %d, time_limit = %d", filter_adaptive_level, filter_adaptive_time_limit_ms);
    if (!(mip_cmd_result = mip::commands_filter::writeAdaptiveFilterOptions(*mip_device_, filter_adaptive_level, filter_adaptive_time_limit_ms)))
    {
      MICROSTRAIN_MIP_SDK_ERROR(node_, mip_cmd_result, "Failed to configure auto adaptive filter settings");
      return false;
    }
  }
  else
  {
    MICROSTRAIN_INFO(node_, "Note: The device does not support the filter adaptive settings command.");
  }

  // Set the filter aiding settings
  if (mip_device_->supportsDescriptor(descriptor_set, mip::commands_filter::CMD_AIDING_MEASUREMENT_ENABLE))
  {
    if (!configureFilterAidingMeasurement(mip::commands_filter::AidingMeasurementEnable::AidingSource::GNSS_POS_VEL, filter_enable_gnss_pos_vel_aiding_) ||
        !configureFilterAidingMeasurement(mip::commands_filter::AidingMeasurementEnable::AidingSource::GNSS_HEADING, filter_enable_gnss_heading_aiding_) ||
        !configureFilterAidingMeasurement(mip::commands_filter::AidingMeasurementEnable::AidingSource::ALTIMETER, filter_enable_altimeter_aiding_) ||
        !configureFilterAidingMeasurement(mip::commands_filter::AidingMeasurementEnable::AidingSource::SPEED, filter_enable_odometer_aiding_) ||
        !configureFilterAidingMeasurement(mip::commands_filter::AidingMeasurementEnable::AidingSource::MAGNETOMETER, filter_enable_magnetometer_aiding_) ||
        !configureFilterAidingMeasurement(mip::commands_filter::AidingMeasurementEnable::AidingSource::EXTERNAL_HEADING, filter_enable_external_heading_aiding_))
      return false;
  }
  else
  {
    MICROSTRAIN_INFO(node_, "Note: The device does not support the filter aiding command.");
  }

  // Set the filter speed lever arm
  if (mip_device_->supportsDescriptor(descriptor_set, mip::commands_filter::CMD_SPEED_LEVER_ARM))
  {
    if (filter_speed_lever_arm_source_ == OFFSET_SOURCE_TRANSFORM)
    {
      const auto& odometer_to_microstrain_vehicle_transform_tf = lookupLeverArmOffsetInMicrostrainVehicleFrame(odometer_frame_id_);
      filter_speed_lever_arm_[0] = odometer_to_microstrain_vehicle_transform_tf.getOrigin().x();
      filter_speed_lever_arm_[1] = odometer_to_microstrain_vehicle_transform_tf.getOrigin().y();
      filter_speed_lever_arm_[2] = odometer_to_microstrain_vehicle_transform_tf.getOrigin().z();
    }
    if (filter_speed_lever_arm_source_ != OFFSET_SOURCE_OFF)
    {
      MICROSTRAIN_INFO(node_, "Setting speed lever arm to: [%f, %f, %f]", filter_speed_lever_arm_[0], filter_speed_lever_arm_[1], filter_speed_lever_arm_[2]);
      if (!(mip_cmd_result = mip::commands_filter::writeSpeedLeverArm(*mip_device_, 1, filter_speed_lever_arm_.data())))
      {
        MICROSTRAIN_MIP_SDK_ERROR(node_, mip_cmd_result, "Failed to configure speed lever arm");
        return false;
      }
    }
  }
  else
  {
    MICROSTRAIN_INFO(node_, "Note: The device does not support the filter speed lever arm command.");
  }

  // Set the wheeled vehicle constraint
  if (mip_device_->supportsDescriptor(descriptor_set, mip::commands_filter::CMD_VEHICLE_CONSTRAINT_CONTROL))
  {
    MICROSTRAIN_INFO(node_, "Setting wheeled vehicle contraint enable to %d", filter_enable_wheeled_vehicle_constraint_);
    if (!(mip_cmd_result = mip::commands_filter::writeWheeledVehicleConstraintControl(*mip_device_, filter_enable_wheeled_vehicle_constraint_)))
    {
      MICROSTRAIN_MIP_SDK_ERROR(node_, mip_cmd_result, "Failed to configure wheeled vehicle constraint");
      return false;
    }
  }
  else
  {
    MICROSTRAIN_INFO(node_, "Note: The device does not support the wheeled vehicle constraint command.");
  }

  // Set the vertical gyro constraint
  if (mip_device_->supportsDescriptor(descriptor_set, mip::commands_filter::CMD_GYRO_CONSTRAINT_CONTROL))
  {
    MICROSTRAIN_INFO(node_, "Setting vertical gyro contraint enable to %d", filter_enable_vertical_gyro_constraint_);
    if (!(mip::commands_filter::writeVerticalGyroConstraintControl(*mip_device_, filter_enable_vertical_gyro_constraint_)))
    {
      MICROSTRAIN_MIP_SDK_ERROR(node_, mip_cmd_result, "Failed to configure vertical gyro constraint");
      return false;
    }
  }
  else
  {
    MICROSTRAIN_INFO(node_, "Note: The device does not support the vertical gyro constraint command.");
  }

  // Set the GNSS antenna calibration settings
  if (mip_device_->supportsDescriptor(descriptor_set, mip::commands_filter::CMD_ANTENNA_CALIBRATION_CONTROL))
  {
    MICROSTRAIN_INFO(node_, "Setting GNSS antenna calibration control to: enable = %d, offset = %f", filter_enable_gnss_antenna_cal_, filter_gnss_antenna_cal_max_offset);
    if (!(mip_cmd_result = mip::commands_filter::writeGnssAntennaCalControl(*mip_device_, filter_enable_gnss_antenna_cal_, filter_gnss_antenna_cal_max_offset)))
    {
      MICROSTRAIN_MIP_SDK_ERROR(node_, mip_cmd_result, "Failed to configure antenna calibration");
      return false;
    }
  }
  else
  {
    MICROSTRAIN_INFO(node_, "Note: The device does not support the GNSS antenna calibration command.");
  }

  // Set the filter initialization settings
  if (mip_device_->supportsDescriptor(descriptor_set, mip::commands_filter::CMD_INITIALIZATION_CONFIGURATION))
  {
    MICROSTRAIN_INFO(node_, "Setting filter initialization configuration to:");
    MICROSTRAIN_INFO(node_, "  auto init = %d", filter_auto_init);
    MICROSTRAIN_INFO(node_, "  initial condition source = %d", filter_init_condition_src);
    MICROSTRAIN_INFO(node_, "  auto heading alignment selector = %d", filter_auto_heading_alignment_selector);
    MICROSTRAIN_INFO(node_, "  initial attitude = [%f, %f, %f]", filter_init_attitude[0], filter_init_attitude[1], filter_init_attitude[2]);
    MICROSTRAIN_INFO(node_, "  initial position = [%f, %f, %f]", filter_init_position[0], filter_init_position[1], filter_init_position[2]);
    MICROSTRAIN_INFO(node_, "  initial velocity = [%f, %f, %f]", filter_init_velocity[0], filter_init_velocity[1], filter_init_velocity[2]);
    MICROSTRAIN_INFO(node_, "  reference frame selector = %d", filter_init_reference_frame);
    if (!(mip_cmd_result = mip::commands_filter::writeInitializationConfiguration(*mip_device_, !filter_auto_init,
        static_cast<mip::commands_filter::InitializationConfiguration::InitialConditionSource>(filter_init_condition_src),
        static_cast<mip::commands_filter::InitializationConfiguration::AlignmentSelector>(filter_auto_heading_alignment_selector),
        filter_init_attitude[2], filter_init_attitude[1], filter_init_attitude[0],
        filter_init_position.data(), filter_init_velocity.data(),
        static_cast<mip::commands_filter::FilterReferenceFrame>(filter_init_reference_frame))))
    {
      MICROSTRAIN_MIP_SDK_ERROR(node_, mip_cmd_result, "Failed to configure filter initialization");
      return false;
    }
  }
  else
  {
    MICROSTRAIN_INFO(node_, "Note: The device does not support the next-gen filter initialization command.");
  }

  // Sensor to vehicle configuration
  // This includes some 3DM commands because some devices do this through the 3DM descriptor set, and some do it through the filter descriptor set
  if (filter_sensor2vehicle_frame_selector == 0)
  {
    MICROSTRAIN_INFO(node_, "Note: Not configuring sensor2vehicle transformation or rotation");
  }
  else if (filter_sensor2vehicle_frame_selector == 1)
  {
    if (mip_device_->supportsDescriptor(descriptor_set, mip::commands_filter::CMD_SENSOR2VEHICLE_ROTATION_EULER))
    {
      MICROSTRAIN_INFO(node_, "Setting sensor to vehicle rotation euler to [%f, %f, %f]", -filter_sensor2vehicle_frame_transformation_euler[0],
          -filter_sensor2vehicle_frame_transformation_euler[1], -filter_sensor2vehicle_frame_transformation_euler[2]);
      if (!(mip_cmd_result = mip::commands_filter::writeSensorToVehicleRotationEuler(*mip_device_, -filter_sensor2vehicle_frame_transformation_euler[0],
          -filter_sensor2vehicle_frame_transformation_euler[1], -filter_sensor2vehicle_frame_transformation_euler[2])))
      {
        MICROSTRAIN_MIP_SDK_ERROR(node_, mip_cmd_result, "Failed to configure sensor to vehicle rotation euler");
        return false;
      }
    }
    else if (mip_device_->supportsDescriptor(mip::commands_3dm::DESCRIPTOR_SET, mip::commands_3dm::CMD_SENSOR2VEHICLE_TRANSFORM_EUL))
    {
      MICROSTRAIN_INFO(node_, "Setting sensor to vehicle transformation euler to [%f, %f, %f]", filter_sensor2vehicle_frame_transformation_euler[0],
          filter_sensor2vehicle_frame_transformation_euler[1], filter_sensor2vehicle_frame_transformation_euler[2]);
      if (!(mip_cmd_result = mip::commands_3dm::writeSensor2VehicleTransformEuler(*mip_device_, filter_sensor2vehicle_frame_transformation_euler[0],
          filter_sensor2vehicle_frame_transformation_euler[1], filter_sensor2vehicle_frame_transformation_euler[2])))
      {
        MICROSTRAIN_MIP_SDK_ERROR(node_, mip_cmd_result, "Failed to configure sensor to vehicle transformation euler");
        return false;
      }
    }
    else
    {
      MICROSTRAIN_WARN(node_, "Note: The device does not support the sensor to vehicle transformation or rotation euler command");
    }
  }
  else if (filter_sensor2vehicle_frame_selector == 2)
  {
    if (mip_device_->supportsDescriptor(descriptor_set, mip::commands_filter::CMD_SENSOR2VEHICLE_ROTATION_DCM))
    {
      // Transpose the matrix for the rotation
      float dcm[9]
      {
          filter_sensor2vehicle_frame_transformation_matrix[0], filter_sensor2vehicle_frame_transformation_matrix[3], filter_sensor2vehicle_frame_transformation_matrix[6],
          filter_sensor2vehicle_frame_transformation_matrix[1], filter_sensor2vehicle_frame_transformation_matrix[4], filter_sensor2vehicle_frame_transformation_matrix[7],
          filter_sensor2vehicle_frame_transformation_matrix[2], filter_sensor2vehicle_frame_transformation_matrix[5], filter_sensor2vehicle_frame_transformation_matrix[8]
      };
      MICROSTRAIN_INFO(node_, "Setting sensor to vehicle rotation matrix to [ [%f, %f, %f], [%f, %f, %f], [%f, %f, %f] ]", dcm[0], dcm[1], dcm[2], dcm[3], dcm[4], dcm[5], dcm[6], dcm[7], dcm[8]);
      if (!(mip_cmd_result = mip::commands_filter::writeSensorToVehicleRotationDcm(*mip_device_, dcm)))
      {
        MICROSTRAIN_MIP_SDK_ERROR(node_, mip_cmd_result, "Failed to configure sensor to vehicle rotation matrix");
        return false;
      }
    }
    else if (mip_device_->supportsDescriptor(mip::commands_3dm::DESCRIPTOR_SET, mip::commands_3dm::CMD_SENSOR2VEHICLE_TRANSFORM_DCM))
    {
      float dcm[9]
      {
        filter_sensor2vehicle_frame_transformation_matrix[0], filter_sensor2vehicle_frame_transformation_matrix[1], filter_sensor2vehicle_frame_transformation_matrix[2],
        filter_sensor2vehicle_frame_transformation_matrix[3], filter_sensor2vehicle_frame_transformation_matrix[4], filter_sensor2vehicle_frame_transformation_matrix[5],
        filter_sensor2vehicle_frame_transformation_matrix[6], filter_sensor2vehicle_frame_transformation_matrix[7], filter_sensor2vehicle_frame_transformation_matrix[8]
      };
      MICROSTRAIN_INFO(node_, "Setting sensor to vehicle rotation matrix to [ [%f, %f, %f], [%f, %f, %f], [%f, %f, %f] ]", dcm[0], dcm[1], dcm[2], dcm[3], dcm[4], dcm[5], dcm[6], dcm[7], dcm[8]);
      if (!(mip_cmd_result = mip::commands_3dm::writeSensor2VehicleTransformDcm(*mip_device_, dcm)))
      {
        MICROSTRAIN_MIP_SDK_ERROR(node_, mip_cmd_result, "Failed to configure sensor to vehicle transformation matrix");
        return false;
      }
    }
    else
    {
      MICROSTRAIN_WARN(node_, "Note: The device does not support the sensor to vehicle transformation or rotation matrix command");
    }
  }
  else if (filter_sensor2vehicle_frame_selector == 3)
  {
    if (mip_device_->supportsDescriptor(descriptor_set, mip::commands_filter::CMD_SENSOR2VEHICLE_ROTATION_QUATERNION))
    {
      float quaternion[4]
      {
        filter_sensor2vehicle_frame_transformation_quaternion[3],
        -filter_sensor2vehicle_frame_transformation_quaternion[0],
        -filter_sensor2vehicle_frame_transformation_quaternion[1],
        -filter_sensor2vehicle_frame_transformation_quaternion[2]
      };
      MICROSTRAIN_INFO(node_, "Setting sensor to vehicle rotation quaternion to [%f, %f, %f, %f]", quaternion[0], quaternion[1], quaternion[2], quaternion[3]);
      if (!(mip_cmd_result = mip::commands_filter::writeSensorToVehicleRotationQuaternion(*mip_device_, quaternion)))
      {
        MICROSTRAIN_MIP_SDK_ERROR(node_, mip_cmd_result, "Failed to configure sensor to vehicle rotation quaternion");
        return false;
      }
    }
    else if (mip_device_->supportsDescriptor(mip::commands_3dm::DESCRIPTOR_SET, mip::commands_3dm::CMD_SENSOR2VEHICLE_TRANSFORM_EUL))
    {
      float quaternion[4]
      {
        filter_sensor2vehicle_frame_transformation_quaternion[3],
        filter_sensor2vehicle_frame_transformation_quaternion[0],
        filter_sensor2vehicle_frame_transformation_quaternion[1],
        filter_sensor2vehicle_frame_transformation_quaternion[2]
      };
      MICROSTRAIN_INFO(node_, "Setting sensor to vehicle transformation quaternion to [%f, %f, %f, %f]", quaternion[0], quaternion[1], quaternion[2], quaternion[3]);
      if (!(mip_cmd_result = mip::commands_3dm::writeSensor2VehicleTransformQuaternion(*mip_device_, quaternion)))
      {
        MICROSTRAIN_MIP_SDK_ERROR(node_, mip_cmd_result, "Failed to configure sensor to vehicle transformation quaternion");
        return false;
      }
    }
    else
    {
      MICROSTRAIN_WARN(node_, "Note: The device does not support the sensor to vehicle transformation or rotation quaternion command");
    }
  }
  else
  {
    MICROSTRAIN_ERROR(node_, "Unsupported sensor 2 vechicle frame selector: %d", filter_sensor2vehicle_frame_selector);
    return false;
  }

  // Filter lever arm offset configuration
  if (mip_device_->supportsDescriptor(descriptor_set, mip::commands_filter::CMD_REF_POINT_LEVER_ARM))
  {
    MICROSTRAIN_INFO(node_, "Setting filter reference point lever arm to [%f, %f, %f]", filter_lever_arm_offset[0], filter_lever_arm_offset[1], filter_lever_arm_offset[2]);
    if (!(mip_cmd_result = mip::commands_filter::writeRefPointLeverArm(*mip_device_, mip::commands_filter::RefPointLeverArm::ReferencePointSelector::VEH, filter_lever_arm_offset.data())))
    {
      MICROSTRAIN_MIP_SDK_ERROR(node_, mip_cmd_result, "Failed to configure refernce point lever arm");
      return false;
    }
  }
  else
  {
    MICROSTRAIN_INFO(node_, "Note: The device does not support the reference point lever arm command");
  }

  return true;
}

bool Config::configureFilterAidingMeasurement(const mip::commands_filter::AidingMeasurementEnable::AidingSource aiding_source, const bool enable)
{
  // Find the name of the aiding measurement so we can log some info about it
  std::string aiding_measurement_name;
  switch (aiding_source)
  {
    case mip::commands_filter::AidingMeasurementEnable::AidingSource::GNSS_POS_VEL:
      aiding_measurement_name = "gnss pos/vel";
      break;
    case mip::commands_filter::AidingMeasurementEnable::AidingSource::GNSS_HEADING:
      aiding_measurement_name = "gnss heading";
      break;
    case mip::commands_filter::AidingMeasurementEnable::AidingSource::ALTIMETER:
      aiding_measurement_name = "altimeter";
      break;
    case mip::commands_filter::AidingMeasurementEnable::AidingSource::SPEED:
      aiding_measurement_name = "odometer";
      break;
    case mip::commands_filter::AidingMeasurementEnable::AidingSource::MAGNETOMETER:
      aiding_measurement_name = "magnetometer";
      break;
    case mip::commands_filter::AidingMeasurementEnable::AidingSource::EXTERNAL_HEADING:
      aiding_measurement_name = "external heading";
      break;
    default:
      aiding_measurement_name = std::to_string(static_cast<uint8_t>(aiding_source));
      break;
  }

  const mip::CmdResult mip_cmd_result = mip::commands_filter::writeAidingMeasurementEnable(*mip_device_, aiding_source, enable);
  if (mip_cmd_result == mip::CmdResult::NACK_INVALID_PARAM)
  {
    if (enable)
      MICROSTRAIN_WARN(node_, "Note: Filter aiding %s not supported, but it was requested. Disable in params file to remove this warning", aiding_measurement_name.c_str());
    else
      MICROSTRAIN_INFO(node_, "Note: Filter aiding %s not supported", aiding_measurement_name.c_str());
  }
  else if (!mip_cmd_result)
  {
    MICROSTRAIN_ERROR(node_, "Failed to set %s aiding measurement", aiding_measurement_name.c_str());
    MICROSTRAIN_ERROR(node_, "  Error(%d): %s", mip_cmd_result.value, mip_cmd_result.name());
    return false;
  }
  else
  {
    MICROSTRAIN_INFO(node_, "Filter aiding %s = %d", aiding_measurement_name.c_str(), enable);
  }
  return true;
}

bool Config::configureGnssSourceControl(const mip::commands_filter::GnssSource::Source gnss_source)
{
  const mip::CmdResult mip_cmd_result = mip::commands_filter::writeGnssSource(*mip_device_, gnss_source);
  if (mip_cmd_result == mip::CmdResult::NACK_INVALID_PARAM)
  {
    MICROSTRAIN_WARN(node_, "Gnss source 0x%02x is not valid for this device. Please refer to the device manual for more information", static_cast<uint32_t>(gnss_source));
  }
  else if (!mip_cmd_result)
  {
    MICROSTRAIN_MIP_SDK_ERROR(node_, mip_cmd_result, "Failed to set gnss source");
    return false;
  }
  return true;
}


bool Config::configureHeadingSource(const mip::commands_filter::HeadingSource::Source heading_source)
{
  const mip::CmdResult mip_cmd_result = mip::commands_filter::writeHeadingSource(*mip_device_, heading_source);
  if (mip_cmd_result == mip::CmdResult::NACK_INVALID_PARAM)
  {
    MICROSTRAIN_WARN(node_, "Heading source 0x%02x is not valid for this device. Please refer to the device manual for more information", static_cast<uint32_t>(heading_source));
  }
  else if (!mip_cmd_result)
  {
    MICROSTRAIN_MIP_SDK_ERROR(node_, mip_cmd_result, "Failed to set heading source");
    return false;
  }
  return true;
}

bool Config::populateNmeaMessageFormat(RosNodeType* config_node, const std::string& data_rate_key, mip::commands_3dm::NmeaMessage::TalkerID talker_id, uint8_t descriptor_set, mip::commands_3dm::NmeaMessage::MessageID message_id, std::vector<mip::commands_3dm::NmeaMessage>* formats)
{
  // Get the data rate for this message
  float data_rate;
  double real_data_rate;
  getParamFloat(config_node, data_rate_key, data_rate, 0);

  // Determine if we need a talker ID for this sentence
  bool talker_id_required = false;
  if (MipMapping::nmea_message_id_requires_talker_id_mapping_.find(message_id) != MipMapping::nmea_message_id_requires_talker_id_mapping_.end())
    talker_id_required = MipMapping::nmea_message_id_requires_talker_id_mapping_.at(message_id);

  // Populate the format object
  mip::commands_3dm::NmeaMessage format;
  format.decimation = mip_device_->getDecimationFromHertz(descriptor_set, data_rate, &real_data_rate);
  format.message_id = message_id;
  format.source_desc_set = descriptor_set;
  if (talker_id_required)
    format.talker_id = talker_id;

  // If the data rate is 0, we can just not add the structure to the vector
  const std::string& descriptor_set_string = MipMapping::descriptorSetString(descriptor_set);
  const std::string& message_id_string = MipMapping::nmeaFormatMessageIdString(message_id);
  const std::string& talker_id_string = MipMapping::nmeaFormatTalkerIdString(talker_id);
  if (data_rate != 0)
  {
    // Save the data rate if it is the highest one
    if (real_data_rate > nmea_max_rate_hz_)
      nmea_max_rate_hz_ = real_data_rate;

    // If we already have a message format with this talker ID, error or warn depending on config
    // Note that it is TECHNICALLY valid to have multiple configurations for the same NMEA sentence, but I can think of no reason why it would be useful, so we will also error on that
    if (format.talker_id != mip::commands_3dm::NmeaMessage::TalkerID::IGNORED)
    {
      for (const auto& existing_format : *formats)
      {
        if (existing_format.message_id == format.message_id && existing_format.talker_id == format.talker_id)
        {
          if (!nmea_message_allow_duplicate_talker_ids_)
          {
            MICROSTRAIN_ERROR(node_, "There is already an existing NMEA message with message ID: %s and talker ID: %s from the '%s' descriptor set.", message_id_string.c_str(), talker_id_string.c_str(), MipMapping::descriptorSetString(existing_format.source_desc_set).c_str());
            return false;
          }
          else
          {
            MICROSTRAIN_WARN(node_, "There is already an existing NMEA message with message ID: %s and talker ID: %s from the '%s' descriptor set.", message_id_string.c_str(), talker_id_string.c_str(), MipMapping::descriptorSetString(existing_format.source_desc_set).c_str());
            MICROSTRAIN_WARN(node_, "  Configuration will continue, but you will not be able to differentiate between %s%s NMEA sentences from the '%s' descriptor set and the '%s' descriptor set when they are published", talker_id_string.c_str(), message_id_string.c_str(), descriptor_set_string.c_str(), MipMapping::descriptorSetString(existing_format.source_desc_set).c_str());
          }
        }
      }
    }

    // Should finally have the fully formed struct, so add it to the vector
    if (talker_id_required)
      MICROSTRAIN_INFO(node_, "Configuring %s%s NMEA sentence from the '%s' descriptor set to stream at %.04f hz", talker_id_string.c_str(), message_id_string.c_str(), descriptor_set_string.c_str(), data_rate);
    else
      MICROSTRAIN_INFO(node_, "Configuring %s NMEA sentence from the '%s' descriptor set to stream at %.04f hz", message_id_string.c_str(), descriptor_set_string.c_str(), data_rate);
    formats->push_back(format);

    // Enable NMEA parsing on the main port
    mip_device_->connection()->shouldParseNmea(true);
  }
  else
  {
    MICROSTRAIN_DEBUG(node_, "Disabling %s%s NMEA sentence from the '%s' descriptor set becauese the data rate was 0", talker_id_string.c_str(), message_id_string.c_str(), descriptor_set_string.c_str());
  }
  return true;
}

tf2::Transform Config::lookupLeverArmOffsetInMicrostrainVehicleFrame(const std::string& target_frame_id)
{
  // Wait until we can find the transform for the requested frame id
  std::string tf_error_string;
  RosTimeType frame_time; setRosTime(&frame_time, 0, 0);
  constexpr int32_t seconds_to_wait = 2;
  while (!transform_buffer_->canTransform(frame_id_, target_frame_id, frame_time, RosDurationType(seconds_to_wait, 0), &tf_error_string) && rosOk())
  {
    MICROSTRAIN_WARN(node_, "Timed out waiting for transform from %s to %s, tf error: %s", frame_id_.c_str(), target_frame_id.c_str(), tf_error_string.c_str());
  }

  // If not using the enu frame, this can be plugged directly into the device, otherwise rotate it from the ROS body frame to our body frame
  tf2::Transform target_frame_to_microstrain_vehicle_frame_transform_tf;
  if (use_enu_frame_)
  {
    const auto& target_frame_to_ros_vehicle_frame_transform = transform_buffer_->lookupTransform(frame_id_, target_frame_id, frame_time);

    tf2::Transform target_frame_to_ros_vehicle_frame_transform_tf;
    tf2::fromMsg(target_frame_to_ros_vehicle_frame_transform.transform, target_frame_to_ros_vehicle_frame_transform_tf);

    target_frame_to_microstrain_vehicle_frame_transform_tf = ros_vehicle_to_microstrain_vehicle_transform_tf_ * target_frame_to_ros_vehicle_frame_transform_tf;
  }
  else
  {
    const auto& target_frame_to_microstrain_vehicle_frame_transform = transform_buffer_->lookupTransform(frame_id_, target_frame_id, frame_time);
    tf2::fromMsg(target_frame_to_microstrain_vehicle_frame_transform.transform, target_frame_to_microstrain_vehicle_frame_transform_tf);
  }

  return target_frame_to_microstrain_vehicle_frame_transform_tf;
}

}  // namespace microstrain<|MERGE_RESOLUTION|>--- conflicted
+++ resolved
@@ -823,32 +823,11 @@
   {
     if (gnss_antenna_offset_source_[i] == OFFSET_SOURCE_TRANSFORM)
     {
-<<<<<<< HEAD
-      // Wait until we can find the transform for the GQ7 antennas
-      std::string tf_error_string;
-      RosTimeType frame_time; setRosTime(&frame_time, 0, 0);
-      constexpr int32_t seconds_to_wait = 2;
-      while (!transform_buffer_->canTransform(frame_id_, gnss_frame_id_[i], frame_time, RosDurationType(seconds_to_wait, 0), &tf_error_string))
-      {
-        MICROSTRAIN_WARN(node_, "Timed out waiting for transform from %s to %s, tf error: %s", frame_id_.c_str(), gnss_frame_id_[i].c_str(), tf_error_string.c_str());
-      }
-
-      // Fetch the transform and modify it to the correct frame. If using the ROS vehicle frame, assume it is in the ROS vehicle frame, otherwise assume it is in the MicroStrain vehicle frame
-      const auto& gnss_antenna_to_driver_vehicle_frame_transform = transform_buffer_->lookupTransform(frame_id_, gnss_frame_id_[i], frame_time);
-      const tf2::Vector3 gnss_antenna_to_driver_vehicle_frame_translation_tf(gnss_antenna_to_driver_vehicle_frame_transform.transform.translation.x, gnss_antenna_to_driver_vehicle_frame_transform.transform.translation.y, gnss_antenna_to_driver_vehicle_frame_transform.transform.translation.z);
-      const tf2::Vector3& gnss_antenna_to_microstrain_vehicle_transform_tf = driver_vehicle_frame_to_microstrain_vehicle_frame_transform_tf_ * gnss_antenna_to_driver_vehicle_frame_translation_tf;
-
-      // Override the antenna offset with the result from the transform tree
-      gnss_antenna_offset_[i][0] = gnss_antenna_to_microstrain_vehicle_transform_tf.getX();
-      gnss_antenna_offset_[i][1] = gnss_antenna_to_microstrain_vehicle_transform_tf.getY();
-      gnss_antenna_offset_[i][2] = gnss_antenna_to_microstrain_vehicle_transform_tf.getZ();
-=======
       // Override the antenna offset with the result from the transform tree
       const tf2::Transform& gnss_antenna_to_microstrain_vehicle_transform_tf = lookupLeverArmOffsetInMicrostrainVehicleFrame(gnss_frame_id_[i]);
       gnss_antenna_offset_[i][0] = gnss_antenna_to_microstrain_vehicle_transform_tf.getOrigin().x();
       gnss_antenna_offset_[i][1] = gnss_antenna_to_microstrain_vehicle_transform_tf.getOrigin().y();
       gnss_antenna_offset_[i][2] = gnss_antenna_to_microstrain_vehicle_transform_tf.getOrigin().z();
->>>>>>> 62db5238
     }
   }
 
@@ -1407,6 +1386,14 @@
     MICROSTRAIN_WARN(node_, "Timed out waiting for transform from %s to %s, tf error: %s", frame_id_.c_str(), target_frame_id.c_str(), tf_error_string.c_str());
   }
 
+  // Fetch the transform and modify it to the correct frame. If using the ROS vehicle frame, assume it is in the ROS vehicle frame, otherwise assume it is in the MicroStrain vehicle frame
+  const auto& target_frame_to_driver_vehicle_frame_transform = transform_buffer_->lookupTransform(frame_id_, target_frame_id, frame_time);
+  const tf2::Vector3 target_frame_to_driver_vehicle_frame_translation_tf(target_frame_to_driver_vehicle_frame_transform.transform.translation.x, target_frame_to_driver_vehicle_frame_transform.transform.translation.y, target_frame_to_driver_vehicle_frame_transform.transform.translation.z);
+  const tf2::Vector3& target_frame_to_microstrain_vehicle_frame_translation_tf = driver_vehicle_frame_to_microstrain_vehicle_frame_transform_tf_ * target_frame_to_driver_vehicle_frame_translation_tf;
+  const tf2::Transform target_frame_to_microstrain_vehicle_frame_transform_tf(tf2::Quaternion::getIdentity(), target_frame_to_microstrain_vehicle_frame_translation_tf);
+  return target_frame_to_microstrain_vehicle_frame_transform_tf;
+
+  /*
   // If not using the enu frame, this can be plugged directly into the device, otherwise rotate it from the ROS body frame to our body frame
   tf2::Transform target_frame_to_microstrain_vehicle_frame_transform_tf;
   if (use_enu_frame_)
@@ -1425,6 +1412,26 @@
   }
 
   return target_frame_to_microstrain_vehicle_frame_transform_tf;
+
+      // Wait until we can find the transform for the GQ7 antennas
+      std::string tf_error_string;
+      RosTimeType frame_time; setRosTime(&frame_time, 0, 0);
+      constexpr int32_t seconds_to_wait = 2;
+      while (!transform_buffer_->canTransform(frame_id_, gnss_frame_id_[i], frame_time, RosDurationType(seconds_to_wait, 0), &tf_error_string))
+      {
+        MICROSTRAIN_WARN(node_, "Timed out waiting for transform from %s to %s, tf error: %s", frame_id_.c_str(), gnss_frame_id_[i].c_str(), tf_error_string.c_str());
+      }
+
+      // Fetch the transform and modify it to the correct frame. If using the ROS vehicle frame, assume it is in the ROS vehicle frame, otherwise assume it is in the MicroStrain vehicle frame
+      const auto& gnss_antenna_to_driver_vehicle_frame_transform = transform_buffer_->lookupTransform(frame_id_, gnss_frame_id_[i], frame_time);
+      const tf2::Vector3 gnss_antenna_to_driver_vehicle_frame_translation_tf(gnss_antenna_to_driver_vehicle_frame_transform.transform.translation.x, gnss_antenna_to_driver_vehicle_frame_transform.transform.translation.y, gnss_antenna_to_driver_vehicle_frame_transform.transform.translation.z);
+      const tf2::Vector3& gnss_antenna_to_microstrain_vehicle_transform_tf = driver_vehicle_frame_to_microstrain_vehicle_frame_transform_tf_ * gnss_antenna_to_driver_vehicle_frame_translation_tf;
+
+      // Override the antenna offset with the result from the transform tree
+      gnss_antenna_offset_[i][0] = gnss_antenna_to_microstrain_vehicle_transform_tf.getX();
+      gnss_antenna_offset_[i][1] = gnss_antenna_to_microstrain_vehicle_transform_tf.getY();
+      gnss_antenna_offset_[i][2] = gnss_antenna_to_microstrain_vehicle_transform_tf.getZ();
+  */
 }
 
 }  // namespace microstrain