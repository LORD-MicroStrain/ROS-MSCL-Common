/////////////////////////////////////////////////////////////////////////////////////////////////////
//
// Parker-Lord Inertial Device Driver Implementation File
//
// Copyright (c) 2017, Brian Bingham
// Copyright (c) 2020, Parker Hannifin Corp
// This code is licensed under MIT license (see LICENSE file for details)
//
/////////////////////////////////////////////////////////////////////////////////////////////////////

#include <algorithm>

#include "microstrain_inertial_driver_common/publishers.h"

namespace microstrain
{

constexpr auto USTRAIN_G =
    9.80665;  // from section 5.1.1 in
              // https://www.microstrain.com/sites/default/files/3dm-gx5-25_dcp_manual_8500-0065_reference_document.pdf

Publishers::Publishers(RosNodeType* node, Config* config)
  : node_(node), config_(config)
{
}

bool Publishers::configure()
{
  imu_pub_->configure(node_, config_);
  mag_pub_->configure(node_, config_);
  gps_corr_pub_->configure(node_, config_);
  imu_overrange_status_pub_->configure(node_, config_);

  for (const auto& pub : gnss_pub_) pub->configure(node_, config_);
  for (const auto& pub : gnss_odom_pub_) pub->configure(node_, config_);
  for (const auto& pub : gnss_time_pub_) pub->configure(node_, config_);
  for (const auto& pub : gnss_aiding_status_pub_) pub->configure(node_, config_);
  for (const auto& pub : gnss_fix_info_pub_) pub->configure(node_, config_);
  for (const auto& pub : gnss_sbas_info_pub_) pub->configure(node_, config_);
  for (const auto& pub : gnss_rf_error_detection_pub_) pub->configure(node_, config_);

  rtk_pub_->configure(node_, config_);
  rtk_pub_v1_->configure(node_, config_);

  filter_status_pub_->configure(node_, config_);
  filter_heading_pub_->configure(node_, config_);
  filter_heading_state_pub_->configure(node_, config_);
  filter_aiding_mesaurement_summary_pub_->configure(node_, config_);
  filter_odom_pub_->configure(node_, config_);
  filter_imu_pub_->configure(node_, config_);
  gnss_dual_antenna_status_pub_->configure(node_, config_);

  // Only publish relative odom if we support the relative position descriptor set
  if (config_->mip_device_->supportsDescriptor(mip::data_filter::DESCRIPTOR_SET, mip::data_filter::RelPosNed::FIELD_DESCRIPTOR))
    filter_relative_odom_pub_->configure(node_, config_);

  if (config_->publish_nmea_)
    nmea_sentence_pub_->configure(node_);

  // Frame ID configuration
  imu_pub_->getMessage()->header.frame_id = config_->imu_frame_id_;
  mag_pub_->getMessage()->header.frame_id = config_->imu_frame_id_;
  gps_corr_pub_->getMessage()->header.frame_id = config_->imu_frame_id_;

  for (int i = 0; i < gnss_pub_.size(); i++) gnss_pub_[i]->getMessage()->header.frame_id = config_->gnss_frame_id_[i];
  for (int i = 0; i < gnss_odom_pub_.size(); i++) gnss_odom_pub_[i]->getMessage()->header.frame_id = config_->gnss_frame_id_[i];
  for (int i = 0; i < gnss_time_pub_.size(); i++) gnss_time_pub_[i]->getMessage()->header.frame_id = config_->gnss_frame_id_[i];

  filter_odom_pub_->getMessage()->header.frame_id = config_->filter_frame_id_;
  filter_odom_pub_->getMessage()->child_frame_id = config_->filter_child_frame_id_;
  filter_imu_pub_->getMessage()->header.frame_id = config_->filter_frame_id_;
  filter_relative_odom_pub_->getMessage()->header.frame_id = config_->filter_frame_id_;
  filter_relative_odom_pub_->getMessage()->child_frame_id = config_->filter_child_frame_id_;
  filter_relative_transform_msg_.header.frame_id = config_->filter_frame_id_;
  filter_relative_transform_msg_.child_frame_id = config_->filter_child_frame_id_;

  // Other assorted static configuration
  auto imu_msg = imu_pub_->getMessage();
  std::copy(config_->imu_linear_cov_.begin(), config_->imu_linear_cov_.end(), imu_msg->linear_acceleration_covariance.begin());
  std::copy(config_->imu_angular_cov_.begin(), config_->imu_angular_cov_.end(), imu_msg->angular_velocity_covariance.begin());
  std::copy(config_->imu_orientation_cov_.begin(), config_->imu_orientation_cov_.end(), imu_msg->orientation_covariance.begin());

  // Transform broadcaster setup
  transform_broadcaster_ = createTransformBroadcaster(node_);

  // Register callbacks for each data field we care about. Note that order is preserved here, so if a data field needs to be parsed before another, change it here.
  // Prospect shared field callbacks
  for (const uint8_t descriptor_set : std::initializer_list<uint8_t>{mip::data_sensor::DESCRIPTOR_SET, mip::data_gnss::DESCRIPTOR_SET, mip::data_gnss::MIP_GNSS1_DATA_DESC_SET, mip::data_gnss::MIP_GNSS2_DATA_DESC_SET, mip::data_gnss::MIP_GNSS3_DATA_DESC_SET, mip::data_filter::DESCRIPTOR_SET})
  {
    registerDataCallback<mip::data_shared::EventSource, &Publishers::handleSharedEventSource>(descriptor_set);
    registerDataCallback<mip::data_shared::Ticks, &Publishers::handleSharedTicks>(descriptor_set);
    registerDataCallback<mip::data_shared::DeltaTicks, &Publishers::handleSharedDeltaTicks>(descriptor_set);
    registerDataCallback<mip::data_shared::GpsTimestamp, &Publishers::handleSharedGpsTimestamp>(descriptor_set);
    registerDataCallback<mip::data_shared::DeltaTime, &Publishers::handleSharedDeltaTime>(descriptor_set);
    registerDataCallback<mip::data_shared::ReferenceTimestamp, &Publishers::handleSharedReferenceTimestamp>(descriptor_set);
    registerDataCallback<mip::data_shared::ReferenceTimeDelta, &Publishers::handleSharedReferenceTimeDelta>(descriptor_set);
  }

  // Philo shared field callbacks
  registerDataCallback<mip::data_sensor::GpsTimestamp, &Publishers::handleSensorGpsTimestamp>();
  registerDataCallback<mip::data_gnss::GpsTime, &Publishers::handleGnssGpsTime>();
  registerDataCallback<mip::data_filter::Timestamp, &Publishers::handleFilterTimestamp>();

  // IMU callbacks
  registerDataCallback<mip::data_sensor::ScaledAccel, &Publishers::handleSensorScaledAccel>();
  registerDataCallback<mip::data_sensor::ScaledGyro, &Publishers::handleSensorScaledGyro>();
  registerDataCallback<mip::data_sensor::CompQuaternion, &Publishers::handleSensorCompQuaternion>();
  registerDataCallback<mip::data_sensor::ScaledMag, &Publishers::handleSensorScaledMag>();
  registerDataCallback<mip::data_sensor::OverrangeStatus, &Publishers::handleSensorOverrangeStatus>();

  // GNSS1/2 callbacks
  for (const uint8_t gnss_descriptor_set : std::initializer_list<uint8_t>{mip::data_gnss::DESCRIPTOR_SET, mip::data_gnss::MIP_GNSS1_DATA_DESC_SET, mip::data_gnss::MIP_GNSS2_DATA_DESC_SET})
  {
    registerDataCallback<mip::data_gnss::PosLlh, &Publishers::handleGnssPosLlh>(gnss_descriptor_set);
    registerDataCallback<mip::data_gnss::VelNed, &Publishers::handleGnssVelNed>(gnss_descriptor_set);
    registerDataCallback<mip::data_gnss::FixInfo, &Publishers::handleGnssFixInfo>(gnss_descriptor_set);
    registerDataCallback<mip::data_gnss::SbasInfo, &Publishers::handleGnssSbasInfo>(gnss_descriptor_set);
    registerDataCallback<mip::data_gnss::RfErrorDetection, &Publishers::handleGnssRfErrorDetection>(gnss_descriptor_set);
  }

  // Also register callbacks for GNSS1/2 for the GPS time message
  // Note: It is important to make sure this is after the GNSS1/2 callbacks
  for (const uint8_t gnss_descriptor_set : std::initializer_list<uint8_t>{mip::data_gnss::MIP_GNSS1_DATA_DESC_SET, mip::data_gnss::MIP_GNSS2_DATA_DESC_SET})
  {
    registerDataCallback<mip::data_gnss::GpsTime, &Publishers::handleGnssGpsTime>(gnss_descriptor_set);
  }

  // Filter callbacks
  registerDataCallback<mip::data_filter::Status, &Publishers::handleFilterStatus>();
  registerDataCallback<mip::data_filter::EulerAngles, &Publishers::handleFilterEulerAngles>();
  registerDataCallback<mip::data_filter::HeadingUpdateState, &Publishers::handleFilterHeadingUpdateState>();
  registerDataCallback<mip::data_filter::PositionLlh, &Publishers::handleFilterPositionLlh>();
  registerDataCallback<mip::data_filter::PositionLlhUncertainty, &Publishers::handleFilterPositionLlhUncertainty>();
  registerDataCallback<mip::data_filter::AttitudeQuaternion, &Publishers::handleFilterAttitudeQuaternion>();
  registerDataCallback<mip::data_filter::EulerAnglesUncertainty, &Publishers::handleFilterEulerAnglesUncertainty>();
  registerDataCallback<mip::data_filter::VelocityNed, &Publishers::handleFilterVelocityNed>();
  registerDataCallback<mip::data_filter::VelocityNedUncertainty, &Publishers::handleFilterVelocityNedUncertainty>();
  registerDataCallback<mip::data_filter::CompAngularRate, &Publishers::handleFilterCompAngularRate>();
  registerDataCallback<mip::data_filter::CompAccel, &Publishers::handleFilterCompAccel>();
  registerDataCallback<mip::data_filter::LinearAccel, &Publishers::handleFilterLinearAccel>();
  registerDataCallback<mip::data_filter::RelPosNed, &Publishers::handleFilterRelPosNed>();
  registerDataCallback<mip::data_filter::GnssPosAidStatus, &Publishers::handleFilterGnssPosAidStatus>();
  registerDataCallback<mip::data_filter::GnssDualAntennaStatus, &Publishers::handleFilterGnssDualAntennaStatus>();
  registerDataCallback<mip::data_filter::AidingMeasurementSummary, &Publishers::handleFilterAidingMeasurementSummary>();

  // After packet callback
  registerPacketCallback<&Publishers::handleAfterPacket>();
  return true;
}

bool Publishers::activate()
{
  imu_pub_->activate();
  mag_pub_->activate();
  gps_corr_pub_->activate();
  imu_overrange_status_pub_->activate();

  for (const auto& pub : gnss_pub_) pub->activate();
  for (const auto& pub : gnss_odom_pub_) pub->activate();
  for (const auto& pub : gnss_time_pub_) pub->activate();
  for (const auto& pub : gnss_aiding_status_pub_) pub->activate();
  for (const auto& pub : gnss_fix_info_pub_) pub->activate();
  for (const auto& pub : gnss_sbas_info_pub_) pub->activate();
  for (const auto& pub : gnss_rf_error_detection_pub_) pub->activate();

  rtk_pub_->activate();
  rtk_pub_v1_->activate();

  filter_status_pub_->activate();
  filter_heading_pub_->activate();
  filter_heading_state_pub_->activate();
  filter_aiding_mesaurement_summary_pub_->activate();
  filter_odom_pub_->activate();
  filter_relative_odom_pub_->activate();
  filter_imu_pub_->activate();
  gnss_dual_antenna_status_pub_->activate();

  nmea_sentence_pub_->activate();
  return true;
}

bool Publishers::deactivate()
{
  imu_pub_->deactivate();
  mag_pub_->deactivate();
  gps_corr_pub_->deactivate();
  imu_overrange_status_pub_->deactivate();

  for (const auto& pub : gnss_pub_) pub->deactivate();
  for (const auto& pub : gnss_odom_pub_) pub->deactivate();
  for (const auto& pub : gnss_time_pub_) pub->deactivate();
  for (const auto& pub : gnss_aiding_status_pub_) pub->deactivate();
  for (const auto& pub : gnss_fix_info_pub_) pub->deactivate();
  for (const auto& pub : gnss_sbas_info_pub_) pub->deactivate();
  for (const auto& pub : gnss_rf_error_detection_pub_) pub->deactivate();

  rtk_pub_->deactivate();
  rtk_pub_v1_->deactivate();

  filter_status_pub_->deactivate();
  filter_heading_pub_->deactivate();
  filter_heading_state_pub_->deactivate();
  filter_aiding_mesaurement_summary_pub_->deactivate();
  filter_odom_pub_->deactivate();
  filter_relative_odom_pub_->deactivate();
  filter_imu_pub_->deactivate();
  gnss_dual_antenna_status_pub_->deactivate();
  return true;
}

void Publishers::publish()
{
  // If the corresponding messages were updated, publish the transforms
  if (filter_relative_odom_pub_ && filter_relative_odom_pub_->updated())
    transform_broadcaster_->sendTransform(filter_relative_transform_msg_);

  imu_pub_->publish();
  mag_pub_->publish();
  gps_corr_pub_->publish();
  imu_overrange_status_pub_->publish();

  for (const auto& pub : gnss_pub_) pub->publish();
  for (const auto& pub : gnss_odom_pub_) pub->publish();
  for (const auto& pub : gnss_time_pub_) pub->publish();
  for (const auto& pub : gnss_aiding_status_pub_) pub->publish();
  for (const auto& pub : gnss_fix_info_pub_) pub->publish();
  for (const auto& pub : gnss_sbas_info_pub_) pub->publish();
  for (const auto& pub : gnss_rf_error_detection_pub_) pub->publish();

  rtk_pub_->publish();
  rtk_pub_v1_->publish();

  filter_status_pub_->publish();
  filter_heading_pub_->publish();
  filter_heading_state_pub_->publish();
  filter_aiding_mesaurement_summary_pub_->publish();
  filter_odom_pub_->publish();
  filter_relative_odom_pub_->publish();
  filter_imu_pub_->publish();
  gnss_dual_antenna_status_pub_->publish();
}

void Publishers::handleSharedEventSource(const mip::data_shared::EventSource& event_source, const uint8_t descriptor_set, mip::Timestamp timestamp)
{
  event_source_mapping_[descriptor_set] = event_source;
}

void Publishers::handleSharedTicks(const mip::data_shared::Ticks& ticks, const uint8_t descriptor_set, mip::Timestamp timestamp)
{
  ticks_mapping_[descriptor_set] = ticks;
}

void Publishers::handleSharedDeltaTicks(const mip::data_shared::DeltaTicks& delta_ticks, const uint8_t descriptor_set, mip::Timestamp timestamp)
{
  delta_ticks_mapping_[descriptor_set] = delta_ticks;
}

void Publishers::handleSharedGpsTimestamp(const mip::data_shared::GpsTimestamp& gps_timestamp, const uint8_t descriptor_set, mip::Timestamp timestamp)
{
  gps_timestamp_mapping_[descriptor_set] = gps_timestamp;
}

void Publishers::handleSharedDeltaTime(const mip::data_shared::DeltaTime& delta_time, const uint8_t descriptor_set, mip::Timestamp timestamp)
{
  delta_time_mapping_[descriptor_set] = delta_time;
}

void Publishers::handleSharedReferenceTimestamp(const mip::data_shared::ReferenceTimestamp& reference_timestamp, const uint8_t descriptor_set, mip::Timestamp timestamp)
{
  reference_timestamp_mapping_[descriptor_set] = reference_timestamp;
}

void Publishers::handleSharedReferenceTimeDelta(const mip::data_shared::ReferenceTimeDelta& reference_time_delta, const uint8_t descriptor_set, mip::Timestamp timestamp)
{
  reference_time_delta_mapping_[descriptor_set] = reference_time_delta;
}

void Publishers::handleSensorGpsTimestamp(const mip::data_sensor::GpsTimestamp& gps_timestamp, const uint8_t descriptor_set, mip::Timestamp timestamp)
{
  // Convert the old philo timestamp into the new format and store it in the map
  mip::data_shared::GpsTimestamp stored_timestamp;
  stored_timestamp.tow = gps_timestamp.tow;
  stored_timestamp.week_number = gps_timestamp.week_number;
  stored_timestamp.valid_flags = gps_timestamp.valid_flags;
  gps_timestamp_mapping_[descriptor_set] = stored_timestamp;

  // Populate the ROS message
  auto gps_corr_msg = gps_corr_pub_->getMessageToUpdate();
  updateHeaderTime(&(gps_corr_msg->header), descriptor_set, timestamp);
  gps_corr_msg->gps_cor.gps_tow = gps_timestamp.tow;
  gps_corr_msg->gps_cor.gps_week_number = gps_timestamp.week_number;
  gps_corr_msg->gps_cor.timestamp_flags = gps_timestamp.valid_flags;
}

void Publishers::handleSensorScaledAccel(const mip::data_sensor::ScaledAccel& scaled_accel, const uint8_t descriptor_set, mip::Timestamp timestamp)
{
  auto imu_msg = imu_pub_->getMessageToUpdate();
  updateHeaderTime(&(imu_msg->header), descriptor_set, timestamp);
  imu_msg->linear_acceleration.x = USTRAIN_G * scaled_accel.scaled_accel[0];
  imu_msg->linear_acceleration.y = USTRAIN_G * scaled_accel.scaled_accel[1];
  imu_msg->linear_acceleration.z = USTRAIN_G * scaled_accel.scaled_accel[2];
  if (config_->use_enu_frame_)
  {
    imu_msg->linear_acceleration.y *= -1.0;
    imu_msg->linear_acceleration.z *= -1.0;
  }
}

void Publishers::handleSensorScaledGyro(const mip::data_sensor::ScaledGyro& scaled_gyro, const uint8_t descriptor_set, mip::Timestamp timestamp)
{
  auto imu_msg = imu_pub_->getMessageToUpdate();
  updateHeaderTime(&(imu_msg->header), descriptor_set, timestamp);
  imu_msg->angular_velocity.x = scaled_gyro.scaled_gyro[0];
  imu_msg->angular_velocity.y = scaled_gyro.scaled_gyro[1];
  imu_msg->angular_velocity.z = scaled_gyro.scaled_gyro[2];
  if (config_->use_enu_frame_)
  {
    imu_msg->angular_velocity.y *= -1.0;
    imu_msg->angular_velocity.z *= -1.0;
  }
}

void Publishers::handleSensorCompQuaternion(const mip::data_sensor::CompQuaternion& comp_quaternion, const uint8_t descriptor_set, mip::Timestamp timestamp)
{
  auto imu_msg = imu_pub_->getMessageToUpdate();
  updateHeaderTime(&(imu_msg->header), descriptor_set, timestamp);
  if (config_->use_enu_frame_)
  {
    tf2::Quaternion q_ned2enu, q_body2enu, q_vehiclebody2sensorbody, q_body2ned(comp_quaternion.q[1], comp_quaternion.q[2], comp_quaternion.q[3], comp_quaternion.q[0]);

    config_->t_ned2enu_.getRotation(q_ned2enu);
    config_->t_vehiclebody2sensorbody_.getRotation(q_vehiclebody2sensorbody);

    q_body2enu = q_ned2enu * q_body2ned * q_vehiclebody2sensorbody;

    imu_msg->orientation = tf2::toMsg(q_body2enu);
  }
  else
  {
    imu_msg->orientation.x = comp_quaternion.q[1];
    imu_msg->orientation.y = comp_quaternion.q[2];
    imu_msg->orientation.z = comp_quaternion.q[3];
    imu_msg->orientation.w = comp_quaternion.q[0];
  }
}

void Publishers::handleSensorScaledMag(const mip::data_sensor::ScaledMag& scaled_mag, const uint8_t descriptor_set, mip::Timestamp timestamp)
{
  auto mag_msg = mag_pub_->getMessageToUpdate();
  updateHeaderTime(&(mag_msg->header), descriptor_set, timestamp);
  mag_msg->magnetic_field.x = scaled_mag.scaled_mag[0];
  mag_msg->magnetic_field.y = scaled_mag.scaled_mag[1];
  mag_msg->magnetic_field.z = scaled_mag.scaled_mag[2];
  if (config_->use_enu_frame_)
  {
    mag_msg->magnetic_field.y *= -1.0;
    mag_msg->magnetic_field.z *= -1.0;
  }
}

void Publishers::handleSensorOverrangeStatus(const mip::data_sensor::OverrangeStatus& overrange_status, const uint8_t descriptor_set, mip::Timestamp timestamp)
{
  auto imu_overrange_status_msg = imu_overrange_status_pub_->getMessageToUpdate();
  imu_overrange_status_msg->status_accel_x = overrange_status.status.accelX();
  imu_overrange_status_msg->status_accel_y = overrange_status.status.accelY();
  imu_overrange_status_msg->status_accel_z = overrange_status.status.accelZ();
  imu_overrange_status_msg->status_gyro_x = overrange_status.status.gyroX();
  imu_overrange_status_msg->status_gyro_y = overrange_status.status.gyroY();
  imu_overrange_status_msg->status_gyro_z = overrange_status.status.gyroZ();
  imu_overrange_status_msg->status_mag_x = overrange_status.status.magX();
  imu_overrange_status_msg->status_mag_y = overrange_status.status.magY();
  imu_overrange_status_msg->status_mag_z = overrange_status.status.magZ();
  imu_overrange_status_msg->status_press = overrange_status.status.press();
}

void Publishers::handleGnssGpsTime(const mip::data_gnss::GpsTime& gps_time, const uint8_t descriptor_set, mip::Timestamp timestamp)
{
  // Convert the old philo timestamp into the new format and store it in the map
  mip::data_shared::GpsTimestamp stored_timestamp;
  stored_timestamp.tow = gps_time.tow;
  stored_timestamp.week_number = gps_time.week_number;
  stored_timestamp.valid_flags = gps_time.valid_flags;
  gps_timestamp_mapping_[descriptor_set] = stored_timestamp;

  // Also update the time ref messages
  uint8_t gnss_index;
  switch (descriptor_set)
  {
    case mip::data_gnss::MIP_GNSS1_DATA_DESC_SET:
      gnss_index = 0;
      break;
    case mip::data_gnss::MIP_GNSS2_DATA_DESC_SET:
      gnss_index = 1;
      break;
    default:
      return;
  }
  auto gps_time_msg = gnss_time_pub_[gnss_index]->getMessageToUpdate();
  gps_time_msg->header.stamp = rosTimeNow(node_);
  setGpsTime(&gps_time_msg->time_ref, stored_timestamp);
}

void Publishers::handleGnssPosLlh(const mip::data_gnss::PosLlh& pos_llh, const uint8_t descriptor_set, mip::Timestamp timestamp)
{
  // Different message depending on the descriptor set
  const uint8_t gnss_index = (descriptor_set == mip::data_gnss::DESCRIPTOR_SET || descriptor_set == mip::data_gnss::MIP_GNSS1_DATA_DESC_SET) ? GNSS1_ID : GNSS2_ID;

  // GNSS navsatfix message
  auto gnss_msg = gnss_pub_[gnss_index]->getMessageToUpdate();
  updateHeaderTime(&(gnss_msg->header), descriptor_set, timestamp);
  gnss_msg->status.service = 1;
  gnss_msg->position_covariance_type = 2;
  gnss_msg->latitude = pos_llh.latitude;
  gnss_msg->longitude = pos_llh.longitude;
  gnss_msg->altitude = pos_llh.ellipsoid_height;
  gnss_msg->position_covariance[0] = pos_llh.horizontal_accuracy;
  gnss_msg->position_covariance[4] = pos_llh.horizontal_accuracy;
  gnss_msg->position_covariance[8] = pos_llh.vertical_accuracy;

  // GNSS odometry message
  auto gnss_odom_msg = gnss_odom_pub_[gnss_index]->getMessageToUpdate();
  updateHeaderTime(&(gnss_odom_msg->header), descriptor_set, timestamp);
  if (config_->use_enu_frame_)
  {
    gnss_odom_msg->pose.pose.position.x = pos_llh.longitude;
    gnss_odom_msg->pose.pose.position.y = pos_llh.latitude;
  }
  else
  {
    gnss_odom_msg->pose.pose.position.x = pos_llh.latitude;
    gnss_odom_msg->pose.pose.position.y = pos_llh.longitude;
  }
  gnss_odom_msg->pose.pose.position.z = pos_llh.ellipsoid_height;
  gnss_odom_msg->pose.covariance[0] = pos_llh.horizontal_accuracy;
  gnss_odom_msg->pose.covariance[7] = pos_llh.horizontal_accuracy;
  gnss_odom_msg->pose.covariance[14] = pos_llh.vertical_accuracy;
}

void Publishers::handleGnssVelNed(const mip::data_gnss::VelNed& vel_ned, const uint8_t descriptor_set, mip::Timestamp timestamp)
{
  // Different message depending on the descriptor set
  const uint8_t gnss_index = (descriptor_set == mip::data_gnss::DESCRIPTOR_SET || descriptor_set == mip::data_gnss::MIP_GNSS1_DATA_DESC_SET) ? GNSS1_ID : GNSS2_ID;
  auto gnss_odom_msg = gnss_odom_pub_[gnss_index]->getMessageToUpdate();
  updateHeaderTime(&(gnss_odom_msg->header), descriptor_set, timestamp);
  if (config_->use_enu_frame_)
  {
    gnss_odom_msg->twist.twist.linear.x = vel_ned.v[1];
    gnss_odom_msg->twist.twist.linear.y = vel_ned.v[0];
    gnss_odom_msg->twist.twist.linear.z = -vel_ned.v[2];
  }
  else
  {
    gnss_odom_msg->twist.twist.linear.x = vel_ned.v[0];
    gnss_odom_msg->twist.twist.linear.y = vel_ned.v[1];
    gnss_odom_msg->twist.twist.linear.z = vel_ned.v[2];
  }
  gnss_odom_msg->twist.covariance[0] = vel_ned.speed_accuracy;
  gnss_odom_msg->twist.covariance[7] = vel_ned.speed_accuracy;
  gnss_odom_msg->twist.covariance[14] = vel_ned.speed_accuracy;
}

void Publishers::handleGnssFixInfo(const mip::data_gnss::FixInfo& fix_info, const uint8_t descriptor_set, mip::Timestamp timestamp)
{
  // Different message depending on the descriptor set
  const uint8_t gnss_index = (descriptor_set == mip::data_gnss::DESCRIPTOR_SET || descriptor_set == mip::data_gnss::MIP_GNSS1_DATA_DESC_SET) ? GNSS1_ID : GNSS2_ID;
  auto gnss_fix_info_msg = gnss_fix_info_pub_[gnss_index]->getMessageToUpdate();
  gnss_fix_info_msg->fix_type = static_cast<uint8_t>(fix_info.fix_type);
  gnss_fix_info_msg->num_sv = fix_info.num_sv;
  gnss_fix_info_msg->sbas_used = fix_info.fix_flags & mip::data_gnss::FixInfo::FixFlags::SBAS_USED;
  gnss_fix_info_msg->dngss_used = fix_info.fix_flags & mip::data_gnss::FixInfo::FixFlags::DGNSS_USED;
}

void Publishers::handleGnssRfErrorDetection(const mip::data_gnss::RfErrorDetection& rf_error_detection, const uint8_t descriptor_set, mip::Timestamp timestamp)
{
  // Find the right index for the message
  uint8_t gnss_index;
  switch (descriptor_set)
  {
    case mip::data_gnss::MIP_GNSS1_DATA_DESC_SET:
      gnss_index = 0;
      break;
    case mip::data_gnss::MIP_GNSS2_DATA_DESC_SET:
      gnss_index = 1;
      break;
    default:
      return;  // Nothing to do if the descriptor set is not something we recognize
  }

  // Different message depending on the descriptor set
  auto rf_error_detection_msg = gnss_rf_error_detection_pub_[gnss_index]->getMessageToUpdate();
  rf_error_detection_msg->rf_band = static_cast<uint8_t>(rf_error_detection.rf_band);
  rf_error_detection_msg->jamming_state = static_cast<uint8_t>(rf_error_detection.jamming_state);
  rf_error_detection_msg->spoofing_state = static_cast<uint8_t>(rf_error_detection.spoofing_state);
  rf_error_detection_msg->valid_flags = rf_error_detection.valid_flags;
}

void Publishers::handleGnssSbasInfo(const mip::data_gnss::SbasInfo& sbas_info, const uint8_t descriptor_set, mip::Timestamp timestamp)
{
  // Find the right index for the message
  uint8_t gnss_index;
  switch (descriptor_set)
  {
    case mip::data_gnss::MIP_GNSS1_DATA_DESC_SET:
      gnss_index = 0;
      break;
    case mip::data_gnss::MIP_GNSS2_DATA_DESC_SET:
      gnss_index = 1;
      break;
    default:
      return;  // Nothing to do if the descriptor set is not something we recognize
  }

  // Different message depending on descriptor
  auto sbas_info_msg = gnss_sbas_info_pub_[gnss_index]->getMessageToUpdate();
  sbas_info_msg->gps_tow = sbas_info.time_of_week;
  sbas_info_msg->gps_week_number = sbas_info.week_number;
  sbas_info_msg->sbas_system = static_cast<uint8_t>(sbas_info.sbas_system);
  sbas_info_msg->sbas_id = sbas_info.sbas_id;
  sbas_info_msg->count = sbas_info.count;

  sbas_info_msg->status_range_available = sbas_info.sbas_status.rangeAvailable();
  sbas_info_msg->status_corrections_available = sbas_info.sbas_status.correctionsAvailable();
  sbas_info_msg->status_integrity_available = sbas_info.sbas_status.integrityAvailable();
  sbas_info_msg->status_test_mode = sbas_info.sbas_status.testMode();

  sbas_info_msg->valid_flags = sbas_info.valid_flags;
}

void Publishers::handleRtkCorrectionsStatus(const mip::data_gnss::RtkCorrectionsStatus& rtk_corrections_status, const uint8_t descriptor_set, mip::Timestamp timestamp)
{
  const uint8_t dongle_version = rtk_corrections_status.dongle_status & mip::commands_rtk::GetStatusFlags::StatusFlags::VERSION;
  switch (dongle_version)
  {
    // V1 dongle
    case 0:
    {
      auto rtk_msg_v1 = rtk_pub_v1_->getMessageToUpdate();
      rtk_msg_v1->raw_status_flags = rtk_corrections_status.dongle_status;
      rtk_msg_v1->dongle_version = dongle_version;
      rtk_msg_v1->dongle_controller_state = rtk_corrections_status.dongle_status & mip::commands_rtk::GetStatusFlags::StatusFlagsLegacy::CONTROLLERSTATE;
      rtk_msg_v1->dongle_platform_state = rtk_corrections_status.dongle_status & mip::commands_rtk::GetStatusFlags::StatusFlagsLegacy::PLATFORMSTATE;
      rtk_msg_v1->dongle_controller_status = rtk_corrections_status.dongle_status & mip::commands_rtk::GetStatusFlags::StatusFlagsLegacy::CONTROLLERSTATUSCODE;
      rtk_msg_v1->dongle_platform_status = rtk_corrections_status.dongle_status & mip::commands_rtk::GetStatusFlags::StatusFlagsLegacy::PLATFORMSTATUSCODE;
      rtk_msg_v1->dongle_reset_reason = rtk_corrections_status.dongle_status & mip::commands_rtk::GetStatusFlags::StatusFlagsLegacy::RESETCODE;
      rtk_msg_v1->dongle_signal_quality = rtk_corrections_status.dongle_status & mip::commands_rtk::GetStatusFlags::StatusFlagsLegacy::SIGNALQUALITY;
      break;
    }
    // V2 dongle
    default:
    {
      auto rtk_msg = rtk_pub_->getMessageToUpdate();
      rtk_msg->raw_status_flags = rtk_corrections_status.dongle_status;
      rtk_msg->dongle_version = dongle_version;
      rtk_msg->dongle_modem_state = rtk_corrections_status.dongle_status & mip::commands_rtk::GetStatusFlags::StatusFlags::MODEM_STATE;
      rtk_msg->dongle_connection_type = rtk_corrections_status.dongle_status & mip::commands_rtk::GetStatusFlags::StatusFlags::CONNECTION_TYPE;
      rtk_msg->dongle_rssi = -rtk_corrections_status.dongle_status & mip::commands_rtk::GetStatusFlags::StatusFlags::RSSI;
      rtk_msg->dongle_signal_quality = rtk_corrections_status.dongle_status & mip::commands_rtk::GetStatusFlags::StatusFlags::SIGNAL_QUALITY;
      rtk_msg->dongle_tower_change_indicator = rtk_corrections_status.dongle_status & mip::commands_rtk::GetStatusFlags::StatusFlags::TOWER_CHANGE_INDICATOR;
      rtk_msg->dongle_nmea_timeout = rtk_corrections_status.dongle_status & mip::commands_rtk::GetStatusFlags::StatusFlags::NMEA_TIMEOUT;
      rtk_msg->dongle_out_of_range = rtk_corrections_status.dongle_status & mip::commands_rtk::GetStatusFlags::StatusFlags::DEVICE_OUT_OF_RANGE;
      rtk_msg->dongle_corrections_unavailable = rtk_corrections_status.dongle_status & mip::commands_rtk::GetStatusFlags::StatusFlags::CORRECTIONS_UNAVAILABLE;

      rtk_msg->gps_tow = rtk_corrections_status.time_of_week;
      rtk_msg->gps_week = rtk_corrections_status.week_number;
      rtk_msg->epoch_status = rtk_corrections_status.epoch_status;
      rtk_msg->gps_correction_latency = rtk_corrections_status.gps_correction_latency;
      rtk_msg->glonass_correction_latency = rtk_corrections_status.glonass_correction_latency;
      rtk_msg->galileo_correction_latency = rtk_corrections_status.galileo_correction_latency;
      rtk_msg->beidou_correction_latency = rtk_corrections_status.beidou_correction_latency;
      break;
    }
  }
}

void Publishers::handleFilterTimestamp(const mip::data_filter::Timestamp& filter_timestamp, const uint8_t descriptor_set, mip::Timestamp timestamp)
{
  // Convert the old philo timestamp into the new format and store it in the map
  mip::data_shared::GpsTimestamp stored_timestamp;
  stored_timestamp.tow = filter_timestamp.tow;
  stored_timestamp.week_number = filter_timestamp.week_number;
  stored_timestamp.valid_flags = filter_timestamp.valid_flags;
  gps_timestamp_mapping_[descriptor_set] = stored_timestamp;
}

void Publishers::handleFilterStatus(const mip::data_filter::Status& status, const uint8_t descriptor_set, mip::Timestamp timestamp)
{
  auto filter_status_msg = filter_status_pub_->getMessageToUpdate();
  filter_status_msg->filter_state = static_cast<uint16_t>(status.filter_state);
  filter_status_msg->dynamics_mode = static_cast<uint16_t>(status.dynamics_mode);
  filter_status_msg->status_flags = status.status_flags;
}

void Publishers::handleFilterEulerAngles(const mip::data_filter::EulerAngles& euler_angles, const uint8_t descriptor_set, mip::Timestamp timestamp)
{
  // Save the data after converting it to the proper frame
  float filter_yaw;
  if (config_->use_enu_frame_)
  {
    filter_yaw = M_PI / 2.0 - euler_angles.yaw;
    if (filter_yaw > M_PI)
      filter_yaw -= 2.0 * M_PI;
    else if (filter_yaw < -M_PI)
      filter_yaw += 2.0 * M_PI;
  }
  else
  {
    filter_yaw = euler_angles.yaw;
  }

  // Filter heading message
  auto filter_heading_msg = filter_heading_pub_->getMessageToUpdate();
  filter_heading_msg->heading_deg = filter_yaw * 180.0 / M_PI;
  filter_heading_msg->heading_rad = filter_yaw;
  filter_heading_msg->status_flags = euler_angles.valid_flags;
}

void Publishers::handleFilterHeadingUpdateState(const mip::data_filter::HeadingUpdateState& heading_update_state, const uint8_t descriptor_set, mip::Timestamp timestamp)
{
  auto filter_heading_state_msg = filter_heading_state_pub_->getMessageToUpdate();
  filter_heading_state_msg->heading_rad = heading_update_state.heading;
  filter_heading_state_msg->heading_uncertainty = heading_update_state.heading_1sigma;
  filter_heading_state_msg->source = static_cast<uint8_t>(heading_update_state.source);
  filter_heading_state_msg->status_flags = heading_update_state.valid_flags;
}

void Publishers::handleFilterPositionLlh(const mip::data_filter::PositionLlh& position_llh, const uint8_t descriptor_set, mip::Timestamp timestamp)
{
  auto filter_odom_msg = filter_odom_pub_->getMessageToUpdate();
  updateHeaderTime(&(filter_odom_msg->header), descriptor_set, timestamp);
  if (config_->use_enu_frame_)
  {
    filter_odom_msg->pose.pose.position.x = position_llh.longitude;
    filter_odom_msg->pose.pose.position.y = position_llh.latitude;
  }
  else
  {
    filter_odom_msg->pose.pose.position.x = position_llh.latitude;
    filter_odom_msg->pose.pose.position.y = position_llh.longitude;
  }
  filter_odom_msg->pose.pose.position.z = position_llh.ellipsoid_height;
}

void Publishers::handleFilterPositionLlhUncertainty(const mip::data_filter::PositionLlhUncertainty& position_llh_uncertainty, const uint8_t descriptor_set, mip::Timestamp timestamp)
{
  // Filter odometry message
  auto filter_odom_msg = filter_odom_pub_->getMessageToUpdate();
  updateHeaderTime(&(filter_odom_msg->header), descriptor_set, timestamp);
  if (config_->use_enu_frame_)
  {
    filter_odom_msg->pose.covariance[0] = pow(position_llh_uncertainty.east, 2);
    filter_odom_msg->pose.covariance[7] = pow(position_llh_uncertainty.north, 2);
  }
  else
  {
    filter_odom_msg->pose.covariance[0] = pow(position_llh_uncertainty.north, 2);
    filter_odom_msg->pose.covariance[7] = pow(position_llh_uncertainty.east, 2);
  }
  filter_odom_msg->pose.covariance[14] = pow(position_llh_uncertainty.down, 2);

  // Filter relative odometry message
  auto filter_relative_odom_msg = filter_relative_odom_pub_->getMessageToUpdate();
  updateHeaderTime(&(filter_relative_odom_msg->header), descriptor_set, timestamp);
  filter_relative_odom_msg->pose.covariance = filter_odom_msg->pose.covariance;
}

void Publishers::handleFilterAttitudeQuaternion(const mip::data_filter::AttitudeQuaternion& attitude_quaternion, const uint8_t descriptor_set, mip::Timestamp timestamp)
{
  // Filter odometry message
  auto filter_odom_msg = filter_odom_pub_->getMessageToUpdate();
  updateHeaderTime(&(filter_odom_msg->header), descriptor_set, timestamp);
  if (config_->use_enu_frame_)
  {
    tf2::Quaternion q_ned2enu, q_body2enu, q_vehiclebody2sensorbody, q_body2ned(attitude_quaternion.q[1], attitude_quaternion.q[2], attitude_quaternion.q[3], attitude_quaternion.q[0]);

    config_->t_ned2enu_.getRotation(q_ned2enu);
    config_->t_vehiclebody2sensorbody_.getRotation(q_vehiclebody2sensorbody);

    q_body2enu = q_ned2enu * q_body2ned * q_vehiclebody2sensorbody;

    filter_odom_msg->pose.pose.orientation = tf2::toMsg(q_body2enu);
  }
  else
  {
    filter_odom_msg->pose.pose.orientation.x = attitude_quaternion.q[1];
    filter_odom_msg->pose.pose.orientation.y = attitude_quaternion.q[2];
    filter_odom_msg->pose.pose.orientation.z = attitude_quaternion.q[3];
    filter_odom_msg->pose.pose.orientation.w = attitude_quaternion.q[0];
  }

  // Filtered IMU message
  auto filter_imu_msg = filter_imu_pub_->getMessageToUpdate();
  updateHeaderTime(&(filter_imu_msg->header), descriptor_set, timestamp);
  filter_imu_msg->orientation = filter_odom_msg->pose.pose.orientation;

  // Filter relative odometry message
  auto filter_relative_odom_msg = filter_relative_odom_pub_->getMessageToUpdate();
  updateHeaderTime(&(filter_relative_odom_msg->header), descriptor_set, timestamp);
  filter_relative_odom_msg->pose.pose.orientation = filter_odom_msg->pose.pose.orientation;

  // Relative transform
  updateHeaderTime(&(filter_relative_transform_msg_.header), descriptor_set, timestamp);
  filter_relative_transform_msg_.transform.rotation = filter_odom_msg->pose.pose.orientation;

  // Save the quaternion for later
  filter_attitude_quaternion_ = tf2::Quaternion(attitude_quaternion.q[1], attitude_quaternion.q[2], attitude_quaternion.q[3], attitude_quaternion.q[0]);
}

void Publishers::handleFilterEulerAnglesUncertainty(const mip::data_filter::EulerAnglesUncertainty& euler_angles_uncertainty, const uint8_t descriptor_set, mip::Timestamp timestamp)
{
  // Filter odometry message
  auto filter_odom_msg = filter_odom_pub_->getMessageToUpdate();
  updateHeaderTime(&(filter_odom_msg->header), descriptor_set, timestamp);
  filter_odom_msg->pose.covariance[21] = pow(euler_angles_uncertainty.roll, 2);
  filter_odom_msg->pose.covariance[28] = pow(euler_angles_uncertainty.pitch, 2);
  filter_odom_msg->pose.covariance[35] = pow(euler_angles_uncertainty.yaw, 2);

  // Filtered IMU message
  auto filter_imu_msg = filter_imu_pub_->getMessageToUpdate();
  updateHeaderTime(&(filter_imu_msg->header), descriptor_set, timestamp);
  filter_imu_msg->orientation_covariance[0] = filter_odom_msg->pose.covariance[21];
  filter_imu_msg->orientation_covariance[4] = filter_odom_msg->pose.covariance[28];
  filter_imu_msg->orientation_covariance[8] = filter_odom_msg->pose.covariance[35];

  // Filter relative odometry message
  auto filter_relative_odom_msg = filter_relative_odom_pub_->getMessageToUpdate();
  updateHeaderTime(&(filter_relative_transform_msg_.header), descriptor_set, timestamp);
  filter_relative_odom_msg->pose.covariance = filter_odom_msg->pose.covariance;
}

void Publishers::handleFilterVelocityNed(const mip::data_filter::VelocityNed& velocity_ned, const uint8_t descriptor_set, mip::Timestamp timestamp)
{
  // Filter odometry message
  auto filter_odom_msg = filter_odom_pub_->getMessageToUpdate();
  updateHeaderTime(&(filter_odom_msg->header), descriptor_set, timestamp);
  if (config_->use_enu_frame_)
  {
    filter_odom_msg->twist.twist.linear.x = velocity_ned.east;
    filter_odom_msg->twist.twist.linear.y = velocity_ned.north;
    filter_odom_msg->twist.twist.linear.z = -velocity_ned.down;
  }
  else
  {
    filter_odom_msg->twist.twist.linear.x = velocity_ned.north;
    filter_odom_msg->twist.twist.linear.y = velocity_ned.east;
    filter_odom_msg->twist.twist.linear.z = velocity_ned.down;
  }

  // If we are publishing velocity in the vehicle frame, rotate the velocity using the attitude
  if (config_->filter_vel_in_vehicle_frame_)
  {
    const tf2::Vector3 filter_current_vel(filter_odom_msg->twist.twist.linear.x, filter_odom_msg->twist.twist.linear.y, filter_odom_msg->twist.twist.linear.z);
    const tf2::Vector3 filter_rotated_vel = tf2::quatRotate(filter_attitude_quaternion_.inverse(), filter_current_vel);
    filter_odom_msg->twist.twist.linear.x = filter_rotated_vel.getX();
    filter_odom_msg->twist.twist.linear.y = filter_rotated_vel.getY();
    filter_odom_msg->twist.twist.linear.z = filter_rotated_vel.getZ();
  }

  // Filter relative odometry message
  auto filter_relative_odom_msg = filter_relative_odom_pub_->getMessageToUpdate();
  updateHeaderTime(&(filter_relative_transform_msg_.header), descriptor_set, timestamp);
  filter_relative_odom_msg->twist.twist.linear = filter_odom_msg->twist.twist.linear;
}

void Publishers::handleFilterVelocityNedUncertainty(const mip::data_filter::VelocityNedUncertainty& velocity_ned_uncertainty, const uint8_t descriptor_set, mip::Timestamp timestamp)
{
  // Filter odometry message
  auto filter_odom_msg = filter_odom_pub_->getMessageToUpdate();
  updateHeaderTime(&(filter_odom_msg->header), descriptor_set, timestamp);
  if (config_->use_enu_frame_)
  {
    filter_odom_msg->twist.covariance[0] = pow(velocity_ned_uncertainty.east, 2);
    filter_odom_msg->twist.covariance[7] = pow(velocity_ned_uncertainty.north, 2);
  }
  else
  {
    filter_odom_msg->twist.covariance[0] = pow(velocity_ned_uncertainty.north, 2);
    filter_odom_msg->twist.covariance[7] = pow(velocity_ned_uncertainty.east, 2);
  }
  filter_odom_msg->twist.covariance[14] = pow(velocity_ned_uncertainty.down, 2);

  // Filter relative odometry message
  auto filter_relative_odom_msg = filter_relative_odom_pub_->getMessageToUpdate();
  updateHeaderTime(&(filter_relative_transform_msg_.header), descriptor_set, timestamp);
  filter_relative_odom_msg->twist.covariance = filter_odom_msg->twist.covariance;
}

void Publishers::handleFilterCompAngularRate(const mip::data_filter::CompAngularRate& comp_angular_rate, const uint8_t descriptor_set, mip::Timestamp timestamp)
{
  // Filter odometry message
  auto filter_odom_msg = filter_odom_pub_->getMessageToUpdate();
  updateHeaderTime(&(filter_odom_msg->header), descriptor_set, timestamp);
  filter_odom_msg->twist.twist.angular.x = comp_angular_rate.gyro[0];
  filter_odom_msg->twist.twist.angular.y = comp_angular_rate.gyro[1];
  filter_odom_msg->twist.twist.angular.z = comp_angular_rate.gyro[2];
  if (config_->use_enu_frame_)
  {
    filter_odom_msg->twist.twist.angular.y *= -1.0;
    filter_odom_msg->twist.twist.angular.z *= -1.0;
  }

  // Filtered IMU message
  auto filter_imu_msg = filter_imu_pub_->getMessageToUpdate();
  updateHeaderTime(&(filter_imu_msg->header), descriptor_set, timestamp);
  filter_imu_msg->angular_velocity = filter_odom_msg->twist.twist.angular;

  // Filter relative odometry message
  auto filter_relative_odom_msg = filter_relative_odom_pub_->getMessageToUpdate();
  updateHeaderTime(&(filter_relative_transform_msg_.header), descriptor_set, timestamp);
  filter_relative_odom_msg->twist.twist.angular = filter_odom_msg->twist.twist.angular;
}

void Publishers::handleFilterCompAccel(const mip::data_filter::CompAccel& comp_accel, const uint8_t descriptor_set, mip::Timestamp timestamp)
{
  if (config_->filter_use_compensated_accel_)
  {
    auto filter_imu_msg = filter_imu_pub_->getMessageToUpdate();
    updateHeaderTime(&(filter_imu_msg->header), descriptor_set, timestamp);
    filter_imu_msg->linear_acceleration.x = comp_accel.accel[0];
    filter_imu_msg->linear_acceleration.y = comp_accel.accel[1];
    filter_imu_msg->linear_acceleration.z = comp_accel.accel[2];
    if (config_->use_enu_frame_)
    {
      filter_imu_msg->linear_acceleration.y *= -1.0;
      filter_imu_msg->linear_acceleration.z *= -1.0;
    }
  }
}

void Publishers::handleFilterLinearAccel(const mip::data_filter::LinearAccel& linear_accel, const uint8_t descriptor_set, mip::Timestamp timestamp)
{
  if (!config_->filter_use_compensated_accel_)
  {
    auto filter_imu_msg = filter_imu_pub_->getMessageToUpdate();
    updateHeaderTime(&(filter_imu_msg->header), descriptor_set, timestamp);
    filter_imu_msg->linear_acceleration.x = linear_accel.accel[0];
    filter_imu_msg->linear_acceleration.y = linear_accel.accel[1];
    filter_imu_msg->linear_acceleration.z = linear_accel.accel[2];
    if (config_->use_enu_frame_)
    {
      filter_imu_msg->linear_acceleration.y *= -1.0;
      filter_imu_msg->linear_acceleration.z *= -1.0;
    }
  }
}

void Publishers::handleFilterRelPosNed(const mip::data_filter::RelPosNed& rel_pos_ned, const uint8_t descriptor_set, mip::Timestamp timestamp)
{
  // Filter relative odometry message
  auto filter_relative_odom_msg = filter_relative_odom_pub_->getMessageToUpdate();
  updateHeaderTime(&(filter_relative_transform_msg_.header), descriptor_set, timestamp);
  if (config_->use_enu_frame_)
  {
    filter_relative_odom_msg->pose.pose.position.x = rel_pos_ned.relative_position[1];
    filter_relative_odom_msg->pose.pose.position.y = rel_pos_ned.relative_position[0];
    filter_relative_odom_msg->pose.pose.position.z = -rel_pos_ned.relative_position[2];
  }
  else
  {
    filter_relative_odom_msg->pose.pose.position.x = rel_pos_ned.relative_position[0];
    filter_relative_odom_msg->pose.pose.position.y = rel_pos_ned.relative_position[1];
    filter_relative_odom_msg->pose.pose.position.z = rel_pos_ned.relative_position[2];
  }

  // Relative transform
  filter_relative_transform_msg_.transform.translation.x = filter_relative_odom_msg->pose.pose.position.x;
  filter_relative_transform_msg_.transform.translation.y = filter_relative_odom_msg->pose.pose.position.y;
  filter_relative_transform_msg_.transform.translation.z = filter_relative_odom_msg->pose.pose.position.z;
}

void Publishers::handleFilterGnssPosAidStatus(const mip::data_filter::GnssPosAidStatus& gnss_pos_aid_status, const uint8_t descriptor_set, mip::Timestamp timestamp)
{
  const uint8_t gnss_index = gnss_pos_aid_status.receiver_id - 1;
  auto gnss_aiding_status_msg = gnss_aiding_status_pub_[gnss_index]->getMessageToUpdate();
  gnss_aiding_status_msg->gps_tow = gnss_pos_aid_status.time_of_week;
  gnss_aiding_status_msg->has_position_fix = (gnss_pos_aid_status.status & mip::data_filter::GnssAidStatusFlags::NO_FIX) == 0;
  gnss_aiding_status_msg->tight_coupling = gnss_pos_aid_status.status & mip::data_filter::GnssAidStatusFlags::TIGHT_COUPLING;
  gnss_aiding_status_msg->differential_corrections = gnss_pos_aid_status.status & mip::data_filter::GnssAidStatusFlags::DIFFERENTIAL;
  gnss_aiding_status_msg->integer_fix = gnss_pos_aid_status.status & mip::data_filter::GnssAidStatusFlags::INTEGER_FIX;
  gnss_aiding_status_msg->using_gps = gnss_pos_aid_status.status & mip::data_filter::GnssAidStatusFlags::GPS_L1
                                   || gnss_pos_aid_status.status & mip::data_filter::GnssAidStatusFlags::GPS_L2
                                   || gnss_pos_aid_status.status & mip::data_filter::GnssAidStatusFlags::GPS_L5;
  gnss_aiding_status_msg->using_glonass = gnss_pos_aid_status.status & mip::data_filter::GnssAidStatusFlags::GLO_L1
                                       || gnss_pos_aid_status.status & mip::data_filter::GnssAidStatusFlags::GLO_L2;
  gnss_aiding_status_msg->using_galileo = gnss_pos_aid_status.status & mip::data_filter::GnssAidStatusFlags::GAL_E1
                                       || gnss_pos_aid_status.status & mip::data_filter::GnssAidStatusFlags::GAL_E5
                                       || gnss_pos_aid_status.status & mip::data_filter::GnssAidStatusFlags::GAL_E6;
  gnss_aiding_status_msg->using_beidou = gnss_pos_aid_status.status & mip::data_filter::GnssAidStatusFlags::BEI_B1
                                      || gnss_pos_aid_status.status & mip::data_filter::GnssAidStatusFlags::BEI_B2
                                      || gnss_pos_aid_status.status & mip::data_filter::GnssAidStatusFlags::BEI_B3;
}

void Publishers::handleFilterGnssDualAntennaStatus(const mip::data_filter::GnssDualAntennaStatus& gnss_dual_antenna_status, const uint8_t descriptor_set, mip::Timestamp timestamp)
{
  auto gnss_dual_antenna_status_msg = gnss_dual_antenna_status_pub_->getMessageToUpdate();
  gnss_dual_antenna_status_msg->gps_tow = gnss_dual_antenna_status.time_of_week;
  gnss_dual_antenna_status_msg->heading = gnss_dual_antenna_status.heading;
  gnss_dual_antenna_status_msg->heading_uncertainty = gnss_dual_antenna_status.heading_unc;
  gnss_dual_antenna_status_msg->fix_type = static_cast<uint8_t>(gnss_dual_antenna_status.fix_type);
  gnss_dual_antenna_status_msg->rcv_1_valid = gnss_dual_antenna_status.status_flags & mip::data_filter::GnssDualAntennaStatus::DualAntennaStatusFlags::RCV_1_DATA_VALID;
  gnss_dual_antenna_status_msg->rcv_2_valid = gnss_dual_antenna_status.status_flags & mip::data_filter::GnssDualAntennaStatus::DualAntennaStatusFlags::RCV_2_DATA_VALID;
  gnss_dual_antenna_status_msg->antenna_offsets_valid = gnss_dual_antenna_status.status_flags & mip::data_filter::GnssDualAntennaStatus::DualAntennaStatusFlags::ANTENNA_OFFSETS_VALID;
}

void Publishers::handleFilterAidingMeasurementSummary(const mip::data_filter::AidingMeasurementSummary& aiding_measurement_summary, const uint8_t descriptor_set, mip::Timestamp timestamp)
{
  FilterAidingMeasurementSummaryIndicatorMsg* indicator = nullptr;
  auto filter_aiding_measurement_summary_msg = filter_aiding_mesaurement_summary_pub_->getMessageToUpdate();
  switch (aiding_measurement_summary.type)
  {
    case mip::data_filter::FilterAidingMeasurementType::GNSS:
      if (aiding_measurement_summary.source == GNSS1_ID + 1)
        indicator = &(filter_aiding_measurement_summary_msg->gnss1);
      else if (aiding_measurement_summary.source == GNSS2_ID + 1)
        indicator = &(filter_aiding_measurement_summary_msg->gnss2);
      break;
    case mip::data_filter::FilterAidingMeasurementType::DUAL_ANTENNA:
      indicator = &(filter_aiding_measurement_summary_msg->dual_antenna);
      break;
    case mip::data_filter::FilterAidingMeasurementType::HEADING:
      indicator = &(filter_aiding_measurement_summary_msg->heading);
      break;
    case mip::data_filter::FilterAidingMeasurementType::PRESSURE:
      indicator = &(filter_aiding_measurement_summary_msg->pressure);
      break;
    case mip::data_filter::FilterAidingMeasurementType::MAGNETOMETER:
      indicator = &(filter_aiding_measurement_summary_msg->magnetometer);
      break;
    case mip::data_filter::FilterAidingMeasurementType::SPEED:
      indicator = &(filter_aiding_measurement_summary_msg->speed);
      break;
  }

  if (indicator != nullptr)
  {
    indicator->enabled = aiding_measurement_summary.indicator & mip::data_filter::FilterMeasurementIndicator::ENABLED;
    indicator->used = aiding_measurement_summary.indicator & mip::data_filter::FilterMeasurementIndicator::USED;
    indicator->residual_high_warning = aiding_measurement_summary.indicator & mip::data_filter::FilterMeasurementIndicator::RESIDUAL_HIGH_WARNING;
    indicator->sample_time_warning = aiding_measurement_summary.indicator & mip::data_filter::FilterMeasurementIndicator::SAMPLE_TIME_WARNING;
    indicator->configuration_error = aiding_measurement_summary.indicator & mip::data_filter::FilterMeasurementIndicator::CONFIGURATION_ERROR;
    indicator->max_num_meas_exceeded = aiding_measurement_summary.indicator & mip::data_filter::FilterMeasurementIndicator::MAX_NUM_MEAS_EXCEEDED;
  }
}

void Publishers::handleAfterPacket(const mip::Packet& packet, mip::Timestamp timestamp)
{
  // Right now, we don't have to do much, just publish everything
  publish();
}

void Publishers::updateHeaderTime(RosHeaderType* header, uint8_t descriptor_set, mip::Timestamp timestamp)
{
  // If we are using device timestamp, we should only assign a value if we have actually received a timestamp
  if (config_->use_device_timestamp_)
  {
    if (gps_timestamp_mapping_.find(descriptor_set) != gps_timestamp_mapping_.end())
    {
      // Convert the GPS time to UTC
      setGpsTime(&header->stamp, gps_timestamp_mapping_[descriptor_set]);
    }
  }
  else if (config_->use_ros_time_)
  {
    header->stamp = rosTimeNow(node_);
  }
  else
  {
    setRosTime(&header->stamp, timestamp / 1000, (timestamp % 1000) * 1000000);
  }
}

void Publishers::setGpsTime(RosTimeType* time, const mip::data_shared::GpsTimestamp& timestamp)
{
  // Split the seconds and subseconds out to get around the double resolution issue
  double seconds;
  double subseconds = modf(timestamp.tow, &seconds);

  // Seconds since start of Unix time = seconds between 1970 and 1980 + number of weeks since 1980 * number of seconds in a week + number of complete seconds past in current week - leap seconds since start of GPS time
<<<<<<< HEAD
  const uint64_t utc_milliseconds = static_cast<uint64_t>((315964800 + timestamp.week_number * 604800 + static_cast<uint64_t>(seconds) - GPS_LEAP_SECONDS) * 1000L) + static_cast<uint64_t>(std::round(subseconds * 1000.0));
=======
  const uint64_t utc_milliseconds = static_cast<uint64_t>((315964800 + timestamp.week_number * 604800 + static_cast<uint64_t>(seconds) - 18) * 1000L) + static_cast<uint64_t>(std::round(subseconds * 1000.0));
>>>>>>> 9f0d318b
  setRosTime(time, utc_milliseconds / 1000, (utc_milliseconds % 1000) * 1000000);
}

}  // namespace microstrain<|MERGE_RESOLUTION|>--- conflicted
+++ resolved
@@ -975,11 +975,7 @@
   double subseconds = modf(timestamp.tow, &seconds);
 
   // Seconds since start of Unix time = seconds between 1970 and 1980 + number of weeks since 1980 * number of seconds in a week + number of complete seconds past in current week - leap seconds since start of GPS time
-<<<<<<< HEAD
   const uint64_t utc_milliseconds = static_cast<uint64_t>((315964800 + timestamp.week_number * 604800 + static_cast<uint64_t>(seconds) - GPS_LEAP_SECONDS) * 1000L) + static_cast<uint64_t>(std::round(subseconds * 1000.0));
-=======
-  const uint64_t utc_milliseconds = static_cast<uint64_t>((315964800 + timestamp.week_number * 604800 + static_cast<uint64_t>(seconds) - 18) * 1000L) + static_cast<uint64_t>(std::round(subseconds * 1000.0));
->>>>>>> 9f0d318b
   setRosTime(time, utc_milliseconds / 1000, (utc_milliseconds % 1000) * 1000000);
 }
 
